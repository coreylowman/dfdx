[package]
name = "dfdx"
version = "0.10.0"
edition = "2021"
license = "MIT OR Apache-2.0"

description = "Ergonomic auto differentiation in Rust, with pytorch like apis."
homepage = "https://github.com/coreylowman/dfdx"
documentation = "https://docs.rs/dfdx"
repository = "https://github.com/coreylowman/dfdx"
readme = "README.md"

keywords = [
    "deep-learning",
    "neural-network",
    "backprop",
    "tensor",
    "autodiff",
]

# See more keys and their definitions at https://doc.rust-lang.org/cargo/reference/manifest.html

[package.metadata.docs.rs]
features = ["nightly", "numpy"]

[dependencies]
no-std-compat = { version = "0.4.1", default-features = false, features = [ "alloc", "compat_hash" ] }
rand = { version = "0.8.5", default-features = false, features = ["std_rng"] }
rand_distr = { version = "0.4.3", default-features = false, features = ["std_math"] }
matrixmultiply = { version = "0.3.2", default-features = false }
zip = { version = "0.6.2", default-features = false, optional = true }
cblas-sys = { version = "0.1.4", default-features = false, optional = true }
libc = { version = "0.2", default-features = false, optional = true }
cudarc = { version = "0.6.1", default-features = false, optional = true }
num-traits = { version = "0.2.15", default-features = false }

[features]
<<<<<<< HEAD
default = ["std", "numpy", "test-cuda"]
std = ["no-std-compat/std", "rand/std", "rand_distr/std", "cudarc?/std"]
=======
default = ["std", "numpy"]
std = ["no-std-compat/std", "rand/std", "rand_distr/std", "cudarc?/std", "matrixmultiply/threading"]
>>>>>>> d4bc18e8
nightly = []
numpy = ["dep:zip", "std"]
cblas = ["dep:cblas-sys", "dep:libc"]
intel-mkl = ["cblas"]
cuda = ["dep:cudarc"]
test-cuda = ["cuda"]

[dev-dependencies]
rand = "0.8.5"
tempfile = "3.3.0"
mnist = "0.5.0"
indicatif = "0.16.2"

[build-dependencies]
rustc_version = "0.4.0"
glob = "0.3.0"<|MERGE_RESOLUTION|>--- conflicted
+++ resolved
@@ -35,13 +35,8 @@
 num-traits = { version = "0.2.15", default-features = false }
 
 [features]
-<<<<<<< HEAD
-default = ["std", "numpy", "test-cuda"]
-std = ["no-std-compat/std", "rand/std", "rand_distr/std", "cudarc?/std"]
-=======
 default = ["std", "numpy"]
 std = ["no-std-compat/std", "rand/std", "rand_distr/std", "cudarc?/std", "matrixmultiply/threading"]
->>>>>>> d4bc18e8
 nightly = []
 numpy = ["dep:zip", "std"]
 cblas = ["dep:cblas-sys", "dep:libc"]
