[package]
name = "dfdx"
version = "0.11.1"
edition = "2021"
license = "MIT OR Apache-2.0"

description = "Ergonomic auto differentiation in Rust, with pytorch like apis."
homepage = "https://github.com/coreylowman/dfdx"
documentation = "https://docs.rs/dfdx"
repository = "https://github.com/coreylowman/dfdx"
readme = "README.md"

keywords = [
    "deep-learning",
    "neural-network",
    "backprop",
    "tensor",
    "autodiff",
]

# See more keys and their definitions at https://doc.rust-lang.org/cargo/reference/manifest.html

[package.metadata.docs.rs]
features = ["nightly", "numpy", "safetensors", "cuda", "ci-check"]

[dependencies]
no-std-compat = { version = "0.4.1", default-features = false, features = [ "alloc", "compat_hash" ], optional = true }
spin = { version = "0.9.6", default-features = false, features = ["spin_mutex", "rwlock"], optional = true }
rand = { version = "0.8.5", default-features = false, features = ["std_rng"] }
rand_distr = { version = "0.4.3", default-features = false, features = ["std_math"] }
matrixmultiply = { version = "0.3.2", default-features = false, optional = true }
zip = { version = "0.6.2", default-features = false, optional = true }
cblas-sys = { version = "0.1.4", default-features = false, optional = true }
libc = { version = "0.2", default-features = false, optional = true }
<<<<<<< HEAD
cudarc = { git = "https://github.com/coreylowman/cudarc", branch = "half-sampling", default-features = false, optional = true, features = ["driver", "cublas", "nvrtc", "f16"] }
=======
cudarc = { version = "0.9.7", default-features = false, optional = true, features = ["driver", "cublas", "nvrtc"] }
>>>>>>> fdbdef54
num-traits = { version = "0.2.15", default-features = false }
safetensors = { version = "0.3", default-features = false, optional = true }
memmap2 = { version = "0.5", default-features = false, optional = true }
half = { git = "https://github.com/coreylowman/half-rs", branch = "add-sampling", optional = true, features = ["num-traits", "rand_distr"] }

[dev-dependencies]
tempfile = "3.3.0"
mnist = "0.5.0"
indicatif = "0.17.3"

[build-dependencies]
glob = { version = "0.3.1", optional = true }

[features]
default = ["std", "fast-alloc", "cpu-par-matmul"]
nightly = ["half?/use-intrinsics"]

std = ["cudarc?/std", "matrixmultiply?/std"]
fast-alloc = ["std"]
no-std = ["no-std-compat", "dep:spin", "cudarc?/no-std"]

cpu-seq-matmul = ["dep:matrixmultiply"]
cpu-par-matmul = ["std", "dep:matrixmultiply", "matrixmultiply?/threading"]
cpu-mkl-matmul = ["dep:cblas-sys", "dep:libc"]

cuda = ["dep:cudarc", "dep:glob"]
cudnn = ["cuda", "cudarc?/cudnn"]

f16 = ["dep:half"]

numpy = ["dep:zip", "std"]
safetensors = ["dep:safetensors", "std", "dep:memmap2"]

test-f16 = ["f16"]
test-bf16 = ["f16"]
test-f64 = []
test-integrations = []
ci-check = ["cudarc?/ci-check"]

[[bench]]
name = "batchnorm2d"
harness = false

[[bench]]
name = "conv2d"
harness = false

[[bench]]
name = "sum"
harness = false

[[bench]]
name = "softmax"
harness = false<|MERGE_RESOLUTION|>--- conflicted
+++ resolved
@@ -32,11 +32,7 @@
 zip = { version = "0.6.2", default-features = false, optional = true }
 cblas-sys = { version = "0.1.4", default-features = false, optional = true }
 libc = { version = "0.2", default-features = false, optional = true }
-<<<<<<< HEAD
 cudarc = { git = "https://github.com/coreylowman/cudarc", branch = "half-sampling", default-features = false, optional = true, features = ["driver", "cublas", "nvrtc", "f16"] }
-=======
-cudarc = { version = "0.9.7", default-features = false, optional = true, features = ["driver", "cublas", "nvrtc"] }
->>>>>>> fdbdef54
 num-traits = { version = "0.2.15", default-features = false }
 safetensors = { version = "0.3", default-features = false, optional = true }
 memmap2 = { version = "0.5", default-features = false, optional = true }
