use crate::prelude::*;
use std::marker::PhantomData;

/// An implementation of the Adam optimizer from
/// [Adam: A Method for Stochastic Optimization](https://arxiv.org/abs/1412.6980)
///
/// # Example Usage
///
/// Constructing using default:
/// ```rust
/// # use dfdx::prelude::*;
/// # type Model = Tensor0D;
/// let mut opt: Adam<Model> = Default::default();
/// ```
///
/// Changing using new
/// ```rust
/// # use dfdx::prelude::*;
/// # type Model = Tensor0D;
/// let mut opt: Adam<Model> = Adam::new(AdamConfig {
///     lr: 1e-2,
///     betas: [0.5, 0.25],
///     eps: 1e-6,
/// });
/// ```
///
/// See module level documentation at [crate::optim] for examples of how to actually use an optimizer.
#[derive(Debug)]
pub struct Adam<M> {
    /// Hyperparameter configuration
    pub cfg: AdamConfig,

    t: i32,
    gradients: Gradients,
    moment1: Gradients,
    moment2: Gradients,

    marker: PhantomData<*const M>,
}

/// Configuration of hyperparameters for [Adam].
///
/// Changing all default parameters:
/// ```rust
/// # use dfdx::prelude::*;
/// AdamConfig {
///     lr: 1e-2,
///     betas: [0.1, 0.2],
///     eps: 1e-6,
/// };
/// ```
#[derive(Debug, Clone, Copy)]
pub struct AdamConfig {
    /// Learning rate. Defaults to `1e-3`.
    pub lr: f32,

    /// Betas from Adam paper. Defaults to `[0.9, 0.999]`.
    pub betas: [f32; 2],

    /// Epsilon for numerical stability. Defaults to `1e-8`.
    pub eps: f32,
}

impl Default for AdamConfig {
    fn default() -> Self {
        Self {
            lr: 1e-3,
            betas: [0.9, 0.999],
            eps: 1e-8,
        }
    }
}

impl<M> Default for Adam<M> {
    /// See [AdamConfig]
    fn default() -> Self {
        Self::new(Default::default())
    }
}

impl<M> Adam<M> {
    /// Constructs using hyperparameters from `cfg`.
    pub fn new(cfg: AdamConfig) -> Self {
        Self {
            cfg,
            t: 0,
            gradients: Default::default(),
            moment1: Default::default(),
            moment2: Default::default(),
            marker: PhantomData,
        }
    }
}

impl<M> GradientProvider for Adam<M> {
    fn gradient<P>(&mut self, p: &P) -> Option<Box<P::Array>>
    where
        P: HasUniqueId + HasArrayType<Dtype = f32> + HasDevice,
    {
        let mut g_t = self.gradients.remove(p)?;
        let m_t = self.moment1.mut_gradient(p);
        let v_t = self.moment2.mut_gradient(p);
        P::Device::foreach_mmm(g_t.as_mut(), m_t, v_t, &mut |g, m, v| {
            *m = *m * self.cfg.betas[0] + *g * (1.0 - self.cfg.betas[0]);
            *v = *v * self.cfg.betas[1] + g.powi(2) * (1.0 - self.cfg.betas[1]);
            let m_hat = *m * (1.0 - self.cfg.betas[0].powi(self.t)).recip();
            let v_hat = *v * (1.0 - self.cfg.betas[1].powi(self.t)).recip();
            *g = self.cfg.lr * m_hat / (v_hat.sqrt() + self.cfg.eps)
        });
        Some(g_t)
    }
}

impl<M: CanUpdateWithGradients> Optimizer<M> for Adam<M> {
    fn update(&mut self, module: &mut M, gradients: Gradients) -> Result<(), UnusedParamsError> {
        self.t = self.t.checked_add(1).unwrap();
        self.gradients = gradients;
        let mut unused_tensors = Default::default();
        module.update(self, &mut unused_tensors);
        unused_tensors.into()
    }
}

#[cfg(test)]
mod tests {
    use super::*;
    use crate::tests::assert_close;
    use rand::{prelude::*, SeedableRng};

    #[test]
    fn test_default_adam_params() {
        let mut opt = Adam::default();
        let mut t: Tensor1D<5> = Tensor1D::ones();
        let rate = tensor([1e-6, 1e-5, 1e-4, 1e-3, 1e-2]);
        let expected = [
            [0.99999994, 0.999996, 0.9997143, 0.9990244, 0.99900025],
            [0.9999999, 0.999992, 0.99942863, 0.99804884, 0.9980005],
            [0.9999998, 0.999988, 0.999143, 0.9970733, 0.9970008],
            [0.99999976, 0.999984, 0.9988574, 0.99609786, 0.9960012],
            [0.9999997, 0.99998003, 0.9985718, 0.9951225, 0.9950017],
            [0.99999964, 0.99997604, 0.99828625, 0.99414724, 0.9940022],
            [0.9999996, 0.99997205, 0.99800074, 0.9931721, 0.9930029],
            [0.9999995, 0.99996805, 0.9977153, 0.9921971, 0.9920037],
            [0.99999946, 0.99996406, 0.99742985, 0.99122226, 0.99100465],
            [0.9999994, 0.99996006, 0.99714446, 0.99024755, 0.99000573],
        ];

        for e in expected.iter() {
            let gradients = backward((t.trace() * &rate).square().mean());
            opt.update(&mut t, gradients).expect("");
            assert_close(t.data(), e);
        }
    }

    #[test]
    fn test_custom_adam_one_params() {
        let mut opt: Adam<Tensor1D<5>> = Adam::new(AdamConfig {
            lr: 1e-3,
            betas: [0.5, 0.25],
            eps: 1e-8,
        });
        let mut t: Tensor1D<5> = Tensor1D::ones();
        let rate = Tensor1D::new([1e-4, 1e-3, 1e-2, 1e-1, 1e-0]);
        let expected = [
            [0.9997143, 0.9990244, 0.99900025, 0.999, 0.999],
            [0.99942863, 0.99804866, 0.9980004, 0.9979999, 0.9979999],
            [0.999143, 0.9970728, 0.99700034, 0.9969996, 0.9969996],
            [0.99885744, 0.99609685, 0.9960002, 0.9959992, 0.9959992],
            [0.9985719, 0.9951208, 0.9949999, 0.9949987, 0.9949987],
            [0.99828637, 0.9941448, 0.99399954, 0.9939981, 0.9939981],
            [0.9980009, 0.9931687, 0.9929992, 0.9929975, 0.99299747],
            [0.99771553, 0.9921926, 0.9919988, 0.9919969, 0.9919968],
            [0.9974302, 0.9912166, 0.9909984, 0.99099624, 0.9909962],
            [0.99714494, 0.9902406, 0.989998, 0.9899956, 0.98999554],
        ];

        for e in expected.iter() {
            let gradients = backward((t.trace() * &rate).square().mean());
            opt.update(&mut t, gradients).expect("");
            assert_eq!(t.data(), e);
        }
    }

    #[test]
    fn test_adam_changes_all_params() {
        type Model = (Linear<5, 16>, ReLU, Linear<16, 16>, ReLU, Linear<16, 10>);
        let mut rng = StdRng::seed_from_u64(0);
        let mut model: Model = Default::default();
        model.reset_params(&mut rng);
        let model_0 = model.clone();

        let x: Tensor2D<16, 5> = Tensor2D::rand(&mut rng);
        let y: Tensor2D<16, 10> = Tensor2D::rand(&mut rng);
        let mut opt: Adam<Model> = Adam::new(AdamConfig {
            lr: 1e-3,
            betas: [0.9, 0.999],
            eps: 1e-8,
        });

        let py = model.forward(x.trace());
<<<<<<< HEAD
        let gradients = backward((py - &y).square().mean());
=======
        let loss = (py - &y).square().mean();
        let gradients = backward(loss);
>>>>>>> dca235f3
        opt.update(&mut model, gradients).expect("");

        let model_1 = model.clone();

        assert!(model_0.0.weight.data() != model_1.0.weight.data());
        assert!(model_0.0.bias.data() != model_1.0.bias.data());
        assert!(model_0.2.weight.data() != model_1.2.weight.data());
        assert!(model_0.2.bias.data() != model_1.2.bias.data());
        assert!(model_0.4.weight.data() != model_1.4.weight.data());
        assert!(model_0.4.bias.data() != model_1.4.bias.data());
    }

    #[test]
    fn test_adam_unused_params() {
        type Model = (Linear<5, 16>, Linear<16, 10>);
        let mut model: Model = Default::default();
        let mut opt: Adam<Model> = Default::default();
        let y = model.1.forward(Tensor2D::<8, 16>::zeros().trace());
        let g = backward(y.mean());
        opt.update(&mut model, g).expect_err("");
    }
}<|MERGE_RESOLUTION|>--- conflicted
+++ resolved
@@ -198,12 +198,8 @@
         });
 
         let py = model.forward(x.trace());
-<<<<<<< HEAD
-        let gradients = backward((py - &y).square().mean());
-=======
         let loss = (py - &y).square().mean();
         let gradients = backward(loss);
->>>>>>> dca235f3
         opt.update(&mut model, gradients).expect("");
 
         let model_1 = model.clone();
