mod cpu_kernel;

#[cfg(feature = "cuda")]
mod cuda_kernel;

use std::marker::PhantomData;

use crate::gradients::Gradients;
use crate::shapes::{Dtype, Shape};
use crate::tensor::{DeviceStorage, Tensor};

use super::optimizer::*;

/// Configuration of hyperparameters for [Sgd].
///
/// Using different learning rate:
/// ```rust
/// # use dfdx::{prelude::*, optim::*};
/// SgdConfig {
///     lr: 1e-1,
///     momentum: None,
///     weight_decay: None,
/// };
/// ```
///
/// Using classic momentum:
/// ```rust
/// # use dfdx::{prelude::*, optim::*};
/// SgdConfig {
///     lr: 1e-2,
///     momentum: Some(Momentum::Classic(0.5)),
///     weight_decay: None,
/// };
/// ```
///
/// Using nesterov momentum:
/// ```rust
/// # use dfdx::{prelude::*, optim::*};
/// SgdConfig {
///     lr: 1e-3,
///     momentum: Some(Momentum::Nesterov(0.25)),
///     weight_decay: None,
/// };
/// ```
///
/// Using L2 weight decay:
/// ```rust
/// # use dfdx::{prelude::*, optim::*};
/// SgdConfig {
///     lr: 1e-3,
///     momentum: None,
///     weight_decay: Some(WeightDecay::L2(1e-2)),
/// };
/// ```
///
/// Using decoupled weight decay:
/// ```rust
/// # use dfdx::{prelude::*, optim::*};
/// SgdConfig {
///     lr: 1e-3,
///     momentum: None,
///     weight_decay: Some(WeightDecay::Decoupled(1e-2)),
/// };
/// ```
#[derive(Debug, Clone, Copy)]
pub struct SgdConfig<E> {
    /// Learning rate. Defaults to `1e-2`
    pub lr: E,

    /// Optional momentum. Defaults to `None`.
    pub momentum: Option<Momentum<E>>,

    /// Optional weight decay. Defaults to `None`.
    pub weight_decay: Option<WeightDecay<E>>,
}

impl Default for SgdConfig<f32> {
    fn default() -> Self {
        Self {
            lr: 1e-2,
            momentum: None,
            weight_decay: None,
        }
    }
}

/// Implementation of Stochastic Gradient Descent. Based on [pytorch's implementation](https://pytorch.org/docs/stable/generated/torch.optim.SGD.html)
///
/// Nesterov Momentum is implemented as described in
/// [On the importance of initialization and momentum in deep learning](https://proceedings.mlr.press/v28/sutskever13.html).
///
/// Weight decay is implemented as described in
/// [Decoupled Weight Decay Regularization](https://arxiv.org/abs/1711.05101)
/// Both L2 weight_decay and decoupled weight_decay are available.
///
/// # Example Usage
///
/// ```rust
/// # use dfdx::{prelude::*, optim::*};
/// # let dev: Cpu = Default::default();
/// # type Model = Tensor<Rank0, f32, Cpu>;
/// # let mut model: Model = dev.zeros();
/// let mut opt: Sgd<Model> = Sgd::new(&model, SgdConfig {
///     lr: 1e-3,
///     momentum: Some(Momentum::Classic(0.5)),
///     weight_decay: Some(WeightDecay::L2(0.01)),
/// });
/// ```
///
/// See module level documentation at [crate::optim] for examples of how to actually use an optimizer.
#[derive(Debug)]
pub struct Sgd<M, E: Dtype = f32> {
    /// Hyperparameter configuration
    pub cfg: SgdConfig<E>,

    velocity: Gradients,
    gradients: Gradients,

    marker: PhantomData<*const M>,
}

impl<M, E: Dtype> Sgd<M, E> {
    /// Constructs using hyperparameters from `cfg`
    pub fn new(_model: &M, cfg: SgdConfig<E>) -> Self {
        Self {
            cfg,
            velocity: Default::default(),
            gradients: Default::default(),
            marker: PhantomData,
        }
    }
}

pub(super) trait SgdKernel<E: Dtype>: DeviceStorage {
    fn update<S: Shape>(
        &self,
        cfg: &SgdConfig<E>,
        param: &mut Self::Storage<S, E>,
        velocity: &mut Self::Storage<S, E>,
        grad: Self::Storage<S, E>,
    ) -> Result<(), Self::Err>;
}

impl<M, D: SgdKernel<E>, E: Dtype> ParamUpdater<D, E> for Sgd<M, E> {
    fn update_param<S: Shape>(
        &mut self,
        p: &mut Tensor<S, E, D>,
        unused: &mut UnusedTensors,
    ) -> Result<(), D::Err> {
        let g = self.gradients.remove(p);
        match g {
            None => unused.add(p),
            Some(g) => {
                let v = self.velocity.get_or_alloc_mut(p)?;
                p.device.update(&self.cfg, &mut p.storage, v, g)?;
            }
        }
        Ok(())
    }
}

impl<M: GradientUpdate<D, E>, D: SgdKernel<E>, E: Dtype> Optimizer<M, D, E> for Sgd<M, E>
where
    Self: ParamUpdater<D, E>,
{
    fn update(
        &mut self,
        module: &mut M,
        gradients: Gradients,
    ) -> Result<(), OptimizerUpdateError<D>> {
        self.gradients = gradients;
        let mut unused = Default::default();
        match module.update(self, &mut unused) {
            Ok(_) => unused.into(),
            Err(e) => Err(OptimizerUpdateError::DeviceError(e)),
        }
    }
}

#[cfg(test)]
mod tests {
    use super::*;
    use crate::{shapes::*, tensor::*, tensor_ops::*, tests::*};

    #[test]
    fn test_perfect_sgd() {
        let dev: TestDevice = Default::default();
<<<<<<< HEAD
        let mut sgd = Sgd::new(SgdConfig {
            lr: 1.0,
            momentum: None,
            weight_decay: None,
        });

        let mut pred: Tensor<Rank1<5>, TestDtype, _> = dev.zeros();
        let targ: Tensor<Rank1<5>, TestDtype, _> = dev.ones();
=======
        let mut pred: Tensor<Rank1<5>, f32, _> = dev.zeros();
        let mut sgd = Sgd::new(
            &pred,
            SgdConfig {
                lr: 1.0,
                momentum: None,
                weight_decay: None,
            },
        );

        let targ: Tensor<Rank1<5>, f32, _> = dev.ones();
>>>>>>> 96a90080
        for _ in 0..5 {
            let loss = (pred.trace() - targ.clone()).abs().mean();
            let gradients = loss.backward();
            sgd.update(&mut pred, gradients).expect("");
        }
        assert_close(&pred.array(), &[1.0; 5]);
        assert_close(&targ.array(), &[1.0; 5]);
    }

    #[test]
    fn test_sgd_no_momentum() {
        let dev: TestDevice = Default::default();
<<<<<<< HEAD
        let mut sgd = Sgd::new(Default::default());

        let mut t: Tensor<Rank1<5>, TestDtype, _> = dev.ones();
=======
        let mut t: Tensor<Rank1<5>, f32, _> = dev.ones();
        let mut sgd = Sgd::new(&t, Default::default());

>>>>>>> 96a90080
        let rate = dev.tensor([0.1, 1.0, 2.0, 10.0, 100.0]);
        let expected = [
            [0.9998, 0.998, 0.996, 0.98, 0.8],
            [0.99960005, 0.99600005, 0.992, 0.96000004, 0.6],
            [0.9994001, 0.9940001, 0.988, 0.94000006, 0.40000004],
            [0.9992001, 0.9920001, 0.98399997, 0.9200001, 0.20000005],
            [0.99900013, 0.9900001, 0.97999996, 0.9000001, 5.9604645e-8],
        ];

        for e in expected.iter() {
            let gradients = (t.trace() * rate.clone()).mean().backward();
            sgd.update(&mut t, gradients).expect("");
            assert_close(&t.array(), e);
        }
    }

    #[test]
    fn test_sgd_classic_momentum() {
        let dev: TestDevice = Default::default();

<<<<<<< HEAD
        let mut sgd = Sgd::new(SgdConfig {
            lr: 1e-2,
            momentum: Some(Momentum::Classic(0.5)),
            weight_decay: None,
        });

        let mut t: Tensor<Rank1<5>, TestDtype, _> = dev.ones();
=======
        let mut t: Tensor<Rank1<5>, f32, _> = dev.ones();
        let mut sgd = Sgd::new(
            &t,
            SgdConfig {
                lr: 1e-2,
                momentum: Some(Momentum::Classic(0.5)),
                weight_decay: None,
            },
        );

>>>>>>> 96a90080
        let rate = dev.tensor([0.1, 1.0, 2.0, 10.0, 100.0]);
        let expected = [
            [0.9998, 0.998, 0.996, 0.98, 0.8],
            [0.99950004, 0.995, 0.99, 0.95000005, 0.5],
            [0.99915004, 0.9915, 0.983, 0.915, 0.15],
            [0.99877506, 0.98775, 0.9755, 0.8775, -0.225],
            [0.9983876, 0.983875, 0.96775, 0.83875, -0.61249995],
        ];

        for e in expected.iter() {
            let gradients = (t.trace() * rate.clone()).mean().backward();
            sgd.update(&mut t, gradients).expect("");
            assert_close(&t.array(), e);
        }
    }

    #[test]
    fn test_sgd_nesterov_momentum() {
        let dev: TestDevice = Default::default();

<<<<<<< HEAD
        let mut sgd = Sgd::new(SgdConfig {
            lr: 1e-2,
            momentum: Some(Momentum::Nesterov(0.5)),
            weight_decay: None,
        });

        let mut t: Tensor<Rank1<5>, TestDtype, _> = dev.ones();
=======
        let mut t: Tensor<Rank1<5>, f32, _> = dev.ones();
        let mut sgd = Sgd::new(
            &t,
            SgdConfig {
                lr: 1e-2,
                momentum: Some(Momentum::Nesterov(0.5)),
                weight_decay: None,
            },
        );

>>>>>>> 96a90080
        let rate = dev.tensor([0.1, 1.0, 2.0, 10.0, 100.0]);
        let expected = [
            [0.9997, 0.997, 0.994, 0.97, 0.70000005],
            [0.99935, 0.9935, 0.987, 0.935, 0.35000005],
            [0.99897504, 0.98974997, 0.9795, 0.8975, -0.024999946],
            [0.99858755, 0.98587495, 0.97175, 0.85875, -0.41249993],
            [0.9981938, 0.98193747, 0.963875, 0.819375, -0.8062499],
        ];

        for e in expected.iter() {
            let gradients = (t.trace() * rate.clone()).mean().backward();
            sgd.update(&mut t, gradients).expect("");
            assert_close(&t.array(), e);
        }
    }

    #[test]
    fn test_sgd_weight_decay_no_momentum() {
        let dev: TestDevice = Default::default();

        // With no momentum, both versions should be the same
<<<<<<< HEAD
        let mut sgd_l2 = Sgd::new(SgdConfig {
            lr: 1e-2,
            momentum: None,
            weight_decay: Some(WeightDecay::L2(1e-1)),
        });
        let mut sgd_decoupled = Sgd::new(SgdConfig {
            lr: 1e-2,
            momentum: None,
            weight_decay: Some(WeightDecay::Decoupled(1e-1)),
        });

        let mut t: Tensor<Rank1<5>, TestDtype, _> = dev.ones();
=======
        let mut t: Tensor<Rank1<5>, f32, _> = dev.ones();
        let mut sgd_l2 = Sgd::new(
            &t,
            SgdConfig {
                lr: 1e-2,
                momentum: None,
                weight_decay: Some(WeightDecay::L2(1e-1)),
            },
        );
        let mut sgd_decoupled = Sgd::new(
            &t,
            SgdConfig {
                lr: 1e-2,
                momentum: None,
                weight_decay: Some(WeightDecay::Decoupled(1e-1)),
            },
        );

>>>>>>> 96a90080
        let rate = dev.tensor([0.1, 1.0, 2.0, 10.0, 100.0]);
        let expected = [
            [0.9988, 0.997, 0.995, 0.979, 0.799],
            [0.99760115, 0.994003, 0.990005, 0.958021, 0.59820104],
            [0.9964036, 0.991009, 0.98501503, 0.937063, 0.39760286],
            [0.9952072, 0.988018, 0.98003, 0.9161259, 0.19720526],
            [0.994012, 0.98502994, 0.97505, 0.8952098, -0.00299193],
        ];
        for e in expected.iter() {
            let gradients = (t.trace() * rate.clone()).mean().backward();
            sgd_l2.update(&mut t, gradients).expect("");
            assert_close(&t.array(), e);
        }
        t = dev.ones();
        for e in expected.iter() {
            let gradients = (t.trace() * rate.clone()).mean().backward();
            sgd_decoupled.update(&mut t, gradients).expect("");
            assert_close(&t.array(), e);
        }
    }

    #[test]
    fn test_sgd_decoupled_weight_decay_classic_momentum() {
        let dev: TestDevice = Default::default();

<<<<<<< HEAD
        let mut sgd = Sgd::new(SgdConfig {
            lr: 1e-2,
            momentum: Some(Momentum::Classic(0.5)),
            weight_decay: Some(WeightDecay::Decoupled(1e-1)),
        });

        let mut t: Tensor<Rank1<5>, TestDtype, _> = dev.ones();
=======
        let mut t: Tensor<Rank1<5>, f32, _> = dev.ones();
        let mut sgd = Sgd::new(
            &t,
            SgdConfig {
                lr: 1e-2,
                momentum: Some(Momentum::Classic(0.5)),
                weight_decay: Some(WeightDecay::Decoupled(1e-1)),
            },
        );

>>>>>>> 96a90080
        let rate = dev.tensor([0.1, 1.0, 2.0, 10.0, 100.0]);
        let expected = [
            [0.9988, 0.997, 0.995, 0.979, 0.799],
            [0.9975012, 0.993003, 0.988005, 0.948021, 0.498201],
            [0.9961537, 0.98851, 0.980017, 0.912073, 0.147703],
            [0.9947826, 0.983771, 0.971537, 0.873661, -0.227445],
            [0.9934003, 0.978913, 0.962815, 0.834037, -0.614717],
        ];
        for e in expected.iter() {
            let gradients = (t.trace() * rate.clone()).mean().backward();
            sgd.update(&mut t, gradients).expect("");
            assert_close(&t.array(), e);
        }
    }

    #[test]
    fn test_sgd_l2_weight_decay_classic_momentum() {
        let dev: TestDevice = Default::default();

        // adding l2_weight_decay should be equivalent to adding an L2 term to the loss
        let weight_decay = 1e-1;
<<<<<<< HEAD
        let mut sgd_l2 = Sgd::new(SgdConfig {
            lr: 1e-2,
            momentum: Some(Momentum::Classic(0.5)),
            weight_decay: Some(WeightDecay::L2(weight_decay)),
        });
        let mut sgd = Sgd::new(SgdConfig {
            lr: 1e-2,
            momentum: Some(Momentum::Classic(0.5)),
            weight_decay: None,
        });

        let mut t: Tensor<Rank1<5>, TestDtype, _> = dev.ones();
=======
        let mut t: Tensor<Rank1<5>, f32, _> = dev.ones();
        let mut sgd_l2 = Sgd::new(
            &t,
            SgdConfig {
                lr: 1e-2,
                momentum: Some(Momentum::Classic(0.5)),
                weight_decay: Some(WeightDecay::L2(weight_decay)),
            },
        );
        let mut sgd = Sgd::new(
            &t,
            SgdConfig {
                lr: 1e-2,
                momentum: Some(Momentum::Classic(0.5)),
                weight_decay: None,
            },
        );

>>>>>>> 96a90080
        let rate = dev.tensor([0.1, 1.0, 2.0, 10.0, 100.0]);
        let expected = [
            [0.9988, 0.997, 0.995, 0.979, 0.799],
            [0.9970012, 0.992503, 0.987505, 0.947521, 0.49770102],
            [0.99490476, 0.987262, 0.97877, 0.91083395, 0.14655378],
            [0.99266165, 0.9816542, 0.9694238, 0.8715796, -0.22916639],
            [0.99034745, 0.9758687, 0.9597812, 0.83108085, -0.6167973],
        ];
        for e in expected.iter() {
            let gradients = (t.trace() * rate.clone()).mean().backward();
            sgd_l2.update(&mut t, gradients).expect("");
            assert_close(&t.array(), e);
        }

        // Should be equivalent to l2 regularization, even with momentum
        t = dev.ones();
        for e in expected.iter() {
            let normal_loss = (t.trace() * rate.clone()).mean();
            let l2_loss = t.trace().powi(2).sum() * (weight_decay / (2.0));
            let loss = l2_loss + normal_loss;

            let gradients = loss.backward();
            sgd.update(&mut t, gradients).expect("");
            assert_close(&t.array(), e);
        }
    }
}<|MERGE_RESOLUTION|>--- conflicted
+++ resolved
@@ -185,17 +185,7 @@
     #[test]
     fn test_perfect_sgd() {
         let dev: TestDevice = Default::default();
-<<<<<<< HEAD
-        let mut sgd = Sgd::new(SgdConfig {
-            lr: 1.0,
-            momentum: None,
-            weight_decay: None,
-        });
-
         let mut pred: Tensor<Rank1<5>, TestDtype, _> = dev.zeros();
-        let targ: Tensor<Rank1<5>, TestDtype, _> = dev.ones();
-=======
-        let mut pred: Tensor<Rank1<5>, f32, _> = dev.zeros();
         let mut sgd = Sgd::new(
             &pred,
             SgdConfig {
@@ -205,8 +195,7 @@
             },
         );
 
-        let targ: Tensor<Rank1<5>, f32, _> = dev.ones();
->>>>>>> 96a90080
+        let targ: Tensor<Rank1<5>, TestDtype, _> = dev.ones();
         for _ in 0..5 {
             let loss = (pred.trace() - targ.clone()).abs().mean();
             let gradients = loss.backward();
@@ -219,15 +208,9 @@
     #[test]
     fn test_sgd_no_momentum() {
         let dev: TestDevice = Default::default();
-<<<<<<< HEAD
-        let mut sgd = Sgd::new(Default::default());
-
-        let mut t: Tensor<Rank1<5>, TestDtype, _> = dev.ones();
-=======
-        let mut t: Tensor<Rank1<5>, f32, _> = dev.ones();
+        let mut t: Tensor<Rank1<5>, TestDtype, _> = dev.ones();
         let mut sgd = Sgd::new(&t, Default::default());
 
->>>>>>> 96a90080
         let rate = dev.tensor([0.1, 1.0, 2.0, 10.0, 100.0]);
         let expected = [
             [0.9998, 0.998, 0.996, 0.98, 0.8],
@@ -248,16 +231,7 @@
     fn test_sgd_classic_momentum() {
         let dev: TestDevice = Default::default();
 
-<<<<<<< HEAD
-        let mut sgd = Sgd::new(SgdConfig {
-            lr: 1e-2,
-            momentum: Some(Momentum::Classic(0.5)),
-            weight_decay: None,
-        });
-
-        let mut t: Tensor<Rank1<5>, TestDtype, _> = dev.ones();
-=======
-        let mut t: Tensor<Rank1<5>, f32, _> = dev.ones();
+        let mut t: Tensor<Rank1<5>, TestDtype, _> = dev.ones();
         let mut sgd = Sgd::new(
             &t,
             SgdConfig {
@@ -267,7 +241,6 @@
             },
         );
 
->>>>>>> 96a90080
         let rate = dev.tensor([0.1, 1.0, 2.0, 10.0, 100.0]);
         let expected = [
             [0.9998, 0.998, 0.996, 0.98, 0.8],
@@ -288,16 +261,7 @@
     fn test_sgd_nesterov_momentum() {
         let dev: TestDevice = Default::default();
 
-<<<<<<< HEAD
-        let mut sgd = Sgd::new(SgdConfig {
-            lr: 1e-2,
-            momentum: Some(Momentum::Nesterov(0.5)),
-            weight_decay: None,
-        });
-
-        let mut t: Tensor<Rank1<5>, TestDtype, _> = dev.ones();
-=======
-        let mut t: Tensor<Rank1<5>, f32, _> = dev.ones();
+        let mut t: Tensor<Rank1<5>, TestDtype, _> = dev.ones();
         let mut sgd = Sgd::new(
             &t,
             SgdConfig {
@@ -307,7 +271,6 @@
             },
         );
 
->>>>>>> 96a90080
         let rate = dev.tensor([0.1, 1.0, 2.0, 10.0, 100.0]);
         let expected = [
             [0.9997, 0.997, 0.994, 0.97, 0.70000005],
@@ -329,21 +292,7 @@
         let dev: TestDevice = Default::default();
 
         // With no momentum, both versions should be the same
-<<<<<<< HEAD
-        let mut sgd_l2 = Sgd::new(SgdConfig {
-            lr: 1e-2,
-            momentum: None,
-            weight_decay: Some(WeightDecay::L2(1e-1)),
-        });
-        let mut sgd_decoupled = Sgd::new(SgdConfig {
-            lr: 1e-2,
-            momentum: None,
-            weight_decay: Some(WeightDecay::Decoupled(1e-1)),
-        });
-
-        let mut t: Tensor<Rank1<5>, TestDtype, _> = dev.ones();
-=======
-        let mut t: Tensor<Rank1<5>, f32, _> = dev.ones();
+        let mut t: Tensor<Rank1<5>, TestDtype, _> = dev.ones();
         let mut sgd_l2 = Sgd::new(
             &t,
             SgdConfig {
@@ -361,7 +310,6 @@
             },
         );
 
->>>>>>> 96a90080
         let rate = dev.tensor([0.1, 1.0, 2.0, 10.0, 100.0]);
         let expected = [
             [0.9988, 0.997, 0.995, 0.979, 0.799],
@@ -387,16 +335,7 @@
     fn test_sgd_decoupled_weight_decay_classic_momentum() {
         let dev: TestDevice = Default::default();
 
-<<<<<<< HEAD
-        let mut sgd = Sgd::new(SgdConfig {
-            lr: 1e-2,
-            momentum: Some(Momentum::Classic(0.5)),
-            weight_decay: Some(WeightDecay::Decoupled(1e-1)),
-        });
-
-        let mut t: Tensor<Rank1<5>, TestDtype, _> = dev.ones();
-=======
-        let mut t: Tensor<Rank1<5>, f32, _> = dev.ones();
+        let mut t: Tensor<Rank1<5>, TestDtype, _> = dev.ones();
         let mut sgd = Sgd::new(
             &t,
             SgdConfig {
@@ -406,7 +345,6 @@
             },
         );
 
->>>>>>> 96a90080
         let rate = dev.tensor([0.1, 1.0, 2.0, 10.0, 100.0]);
         let expected = [
             [0.9988, 0.997, 0.995, 0.979, 0.799],
@@ -428,21 +366,7 @@
 
         // adding l2_weight_decay should be equivalent to adding an L2 term to the loss
         let weight_decay = 1e-1;
-<<<<<<< HEAD
-        let mut sgd_l2 = Sgd::new(SgdConfig {
-            lr: 1e-2,
-            momentum: Some(Momentum::Classic(0.5)),
-            weight_decay: Some(WeightDecay::L2(weight_decay)),
-        });
-        let mut sgd = Sgd::new(SgdConfig {
-            lr: 1e-2,
-            momentum: Some(Momentum::Classic(0.5)),
-            weight_decay: None,
-        });
-
-        let mut t: Tensor<Rank1<5>, TestDtype, _> = dev.ones();
-=======
-        let mut t: Tensor<Rank1<5>, f32, _> = dev.ones();
+        let mut t: Tensor<Rank1<5>, TestDtype, _> = dev.ones();
         let mut sgd_l2 = Sgd::new(
             &t,
             SgdConfig {
@@ -460,7 +384,6 @@
             },
         );
 
->>>>>>> 96a90080
         let rate = dev.tensor([0.1, 1.0, 2.0, 10.0, 100.0]);
         let expected = [
             [0.9988, 0.997, 0.995, 0.979, 0.799],
