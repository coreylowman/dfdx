mod cpu_kernel;

#[cfg(feature = "cuda")]
mod cuda_kernel;

use std::marker::PhantomData;

use crate::{
    gradients::Gradients,
    shapes::{Dtype, Shape},
    tensor::DeviceStorage,
};

use super::{GradientUpdate, Optimizer, OptimizerUpdateError, ParamUpdater, WeightDecay};

/// Configuration of hyperparameters for [Adam].
///
/// Changing all default parameters:
/// ```rust
/// # use dfdx::{prelude::*, optim::*};
/// AdamConfig {
///     lr: 1e-2,
///     betas: [0.1, 0.2],
///     eps: 1e-6,
///     weight_decay: Some(WeightDecay::L2(1e-1)),
/// };
/// ```
#[derive(Debug, Clone, Copy)]
pub struct AdamConfig<E> {
    /// Learning rate. Defaults to `1e-3`.
    pub lr: E,

    /// Betas from Adam paper. Defaults to `[0.9, 0.999]`.
    pub betas: [E; 2],

    /// Epsilon for numerical stability. Defaults to `1e-8`.
    pub eps: E,

    /// Optional weight decay. Defaults to `None`.
    pub weight_decay: Option<WeightDecay<E>>,
}

impl Default for AdamConfig<f32> {
    fn default() -> Self {
        Self {
            lr: 1e-3,
            betas: [0.9, 0.999],
            eps: 1e-8,
            weight_decay: None,
        }
    }
}

/// An implementation of the Adam optimizer from
/// [Adam: A Method for Stochastic Optimization](https://arxiv.org/abs/1412.6980)
///
/// # Example Usage
/// ```rust
/// # use dfdx::{prelude::*, optim::*};
/// # type Model = Tensor<Rank0, f32, Cpu>;
/// # let dev: Cpu = Default::default();
/// # let model: Model = dev.zeros();
/// let mut opt: Adam<Model> = Adam::new(&model, AdamConfig {
///     lr: 1e-2,
///     betas: [0.5, 0.25],
///     eps: 1e-6,
///     weight_decay: Some(WeightDecay::Decoupled(1e-2)),
/// });
/// ```
///
/// See module level documentation at [crate::optim] for examples of how to actually use an optimizer.
#[derive(Debug)]
pub struct Adam<M, E: Dtype = f32> {
    /// Hyperparameter configuration
    pub cfg: AdamConfig<E>,

    t: i32,
    gradients: Gradients,
    moment1: Gradients,
    moment2: Gradients,

    marker: PhantomData<*const M>,
}

impl<M, E: Dtype> Adam<M, E> {
    /// Constructs using hyperparameters from `cfg`.
    pub fn new(_model: &M, cfg: AdamConfig<E>) -> Self {
        Self {
            cfg,
            t: 0,
            gradients: Default::default(),
            moment1: Default::default(),
            moment2: Default::default(),
            marker: PhantomData,
        }
    }
}

pub(super) trait AdamKernel<E: Dtype>: DeviceStorage {
    fn update<S: Shape>(
        &self,
        t: i32,
        cfg: &AdamConfig<E>,
        param: &mut Self::Storage<S, E>,
        moment1: &mut Self::Storage<S, E>,
        moment2: &mut Self::Storage<S, E>,
        grad: Self::Storage<S, E>,
    ) -> Result<(), Self::Err>;
}

impl<M, D: DeviceStorage + AdamKernel<E>, E: Dtype> ParamUpdater<D, E> for Adam<M, E> {
    fn update_param<S: Shape>(
        &mut self,
        p: &mut crate::tensor::Tensor<S, E, D>,
        unused: &mut super::UnusedTensors,
    ) -> Result<(), <D>::Err> {
        let g = self.gradients.remove(p);
        match g {
            None => unused.add(p),
            Some(g) => {
                let m_t = self.moment1.get_or_alloc_mut(p)?;
                let v_t = self.moment2.get_or_alloc_mut(p)?;
                p.device
                    .update(self.t, &self.cfg, &mut p.storage, m_t, v_t, g)?;
            }
        }
        Ok(())
    }
}

impl<M: GradientUpdate<D, E>, D: AdamKernel<E>, E: Dtype> Optimizer<M, D, E> for Adam<M, E>
where
    Self: ParamUpdater<D, E>,
{
    fn update(
        &mut self,
        module: &mut M,
        gradients: Gradients,
    ) -> Result<(), OptimizerUpdateError<D>> {
        self.t = self.t.checked_add(1).unwrap();
        self.gradients = gradients;
        let mut unused = Default::default();
        match module.update(self, &mut unused) {
            Ok(_) => unused.into(),
            Err(e) => Err(OptimizerUpdateError::DeviceError(e)),
        }
    }
}

#[cfg(test)]
mod tests {
    use super::*;
    use crate::{shapes::*, tensor::*, tensor_ops::*, tests::*};

    #[test]
    fn test_default_adam_params() {
        let dev: TestDevice = Default::default();
<<<<<<< HEAD
        let mut opt = Adam::default();
        let mut t: Tensor<Rank1<5>, TestDtype, _> = dev.ones();
=======
        let mut t: Tensor<Rank1<5>, f32, _> = dev.ones();
        let mut opt = Adam::new(&t, Default::default());
>>>>>>> 96a90080
        let rate = dev.tensor([1e-6, 1e-5, 1e-4, 1e-3, 1e-2]);
        let expected = [
            [0.99999994, 0.999996, 0.9997143, 0.9990244, 0.99900025],
            [0.9999999, 0.999992, 0.99942863, 0.99804884, 0.9980005],
            [0.9999998, 0.999988, 0.999143, 0.9970733, 0.9970008],
            [0.99999976, 0.999984, 0.9988574, 0.99609786, 0.9960012],
            [0.9999997, 0.99998003, 0.9985718, 0.9951225, 0.9950017],
            [0.99999964, 0.99997604, 0.99828625, 0.99414724, 0.9940022],
            [0.9999996, 0.99997205, 0.99800074, 0.9931721, 0.9930029],
            [0.9999995, 0.99996805, 0.9977153, 0.9921971, 0.9920037],
            [0.99999946, 0.99996406, 0.99742985, 0.99122226, 0.99100465],
            [0.9999994, 0.99996006, 0.99714446, 0.99024755, 0.99000573],
        ];

        for e in expected.iter() {
            let gradients = (t.trace() * rate.clone()).square().mean().backward();
            opt.update(&mut t, gradients).expect("");
            assert_close(&t.array(), e);
        }
    }

    #[test]
    fn test_custom_adam_one_params() {
        let dev: TestDevice = Default::default();
<<<<<<< HEAD
        let mut opt = Adam::new(AdamConfig {
            lr: 1e-3,
            betas: [0.5, 0.25],
            eps: 1e-8,
            weight_decay: None,
        });
        let mut t: Tensor<Rank1<5>, TestDtype, _> = dev.ones();
=======
        let mut t: Tensor<Rank1<5>, f32, _> = dev.ones();
        let mut opt = Adam::new(
            &t,
            AdamConfig {
                lr: 1e-3,
                betas: [0.5, 0.25],
                eps: 1e-8,
                weight_decay: None,
            },
        );
>>>>>>> 96a90080
        let rate = dev.tensor([1e-4, 1e-3, 1e-2, 1e-1, 1e-0]);
        let expected = [
            [0.9997143, 0.9990244, 0.99900025, 0.999, 0.999],
            [0.99942863, 0.99804866, 0.9980004, 0.9979999, 0.9979999],
            [0.999143, 0.9970728, 0.99700034, 0.9969996, 0.9969996],
            [0.99885744, 0.99609685, 0.9960002, 0.9959992, 0.9959992],
            [0.9985719, 0.9951208, 0.9949999, 0.9949987, 0.9949987],
            [0.99828637, 0.9941448, 0.99399954, 0.9939981, 0.9939981],
            [0.9980009, 0.9931687, 0.9929992, 0.9929975, 0.99299747],
            [0.99771553, 0.9921926, 0.9919988, 0.9919969, 0.9919968],
            [0.9974302, 0.9912166, 0.9909984, 0.99099624, 0.9909962],
            [0.99714494, 0.9902406, 0.989998, 0.9899956, 0.98999554],
        ];

        for e in expected.iter() {
            let gradients = (t.trace() * rate.clone()).square().mean().backward();
            opt.update(&mut t, gradients).expect("");
            assert_close(&t.array(), e);
        }
    }

    #[test]
    fn test_adam_l2_decay() {
        let dev: TestDevice = Default::default();
<<<<<<< HEAD
        let mut opt = Adam::new(AdamConfig {
            betas: [0.5, 0.25],
            weight_decay: Some(WeightDecay::L2(1.0)),
            ..Default::default()
        });
        let mut t: Tensor<Rank1<5>, TestDtype, _> = dev.tensor([-0.5, -0.25, 0.1, 0.6, 1.0]);
=======
        let mut t: Tensor<Rank1<5>, f32, _> = dev.tensor([-0.5, -0.25, 0.1, 0.6, 1.0]);
        let mut opt = Adam::new(
            &t,
            AdamConfig {
                betas: [0.5, 0.25],
                weight_decay: Some(WeightDecay::L2(1.0)),
                ..Default::default()
            },
        );
>>>>>>> 96a90080
        #[rustfmt::skip]
        let expected = [
            [-0.499, -0.249, 0.099, 0.59900004, 0.999],
            [-0.49799952, -0.24797276, 0.09799955, 0.5979998, 0.9979998],
            [-0.49699846, -0.24689871, 0.09699859, 0.5969993, 0.99699926],
            [-0.49599692,-0.24575013,0.095997185,0.5959985,0.99599856],
            [-0.49499503,-0.24448763,0.094995454,0.5949976,0.9949977],
            [-0.4939929, -0.24382699, 0.09399351, 0.59399647, 0.9939967],
            [-0.49299058, -0.24413459, 0.09299142, 0.5929953, 0.9929956],
            [-0.49198818, -0.24478404, 0.09198925, 0.59199405, 0.9919945],
            [-0.49098572, -0.24561276, 0.09098703, 0.5909928, 0.9909934],
            [-0.48998323, -0.24548599, 0.08998477, 0.58999157, 0.9899922],
        ];

        for e in expected.iter() {
            let gradients = t.trace().exp().square().mean().backward();
            opt.update(&mut t, gradients).expect("");
            assert_close(&t.array(), e);
        }
    }

    #[test]
    fn test_adam_decoupled_decay() {
        let dev: TestDevice = Default::default();
<<<<<<< HEAD
        let mut opt = Adam::new(AdamConfig {
            betas: [0.5, 0.25],
            weight_decay: Some(WeightDecay::Decoupled(1.0)),
            ..Default::default()
        });
        let mut t: Tensor<Rank1<5>, TestDtype, _> = dev.tensor([-0.5, -0.25, 0.1, 0.6, 1.0]);
=======
        let mut t: Tensor<Rank1<5>, f32, _> = dev.tensor([-0.5, -0.25, 0.1, 0.6, 1.0]);
        let mut opt = Adam::new(
            &t,
            AdamConfig {
                betas: [0.5, 0.25],
                weight_decay: Some(WeightDecay::Decoupled(1.0)),
                ..Default::default()
            },
        );
>>>>>>> 96a90080
        #[rustfmt::skip]
        let expected = [
            [-0.5005, -0.25075,  0.098900005,  0.5984,  0.998],
            [-0.5009996, -0.25149944,  0.09780081,  0.59680116,  0.9960015],
            [-0.50149894, -0.25224838,  0.09670238,  0.59520346,  0.9940043],
            [-0.5019978, -0.25299674,  0.09560476,  0.59360695,  0.9920086],
            [-0.50249636, -0.2537445,  0.09450804,  0.5920117,  0.99001455],
            [-0.5029944, -0.25449163,  0.09341227,  0.59041786,  0.98802227],
            [-0.50349206, -0.25523806,  0.092317514,  0.58882546,  0.9860318],
            [-0.5039892, -0.25598377,  0.0912238,  0.5872346,  0.9840432],
            [-0.5044859, -0.25672877,  0.09013115,  0.5856453,  0.98205656],
            [-0.50498205, -0.25747302,  0.08903958,  0.58405757,  0.9800719],
        ];

        for e in expected.iter() {
            let gradients = t.trace().exp().square().mean().backward();
            opt.update(&mut t, gradients).expect("");
            assert_close(&t.array(), e);
        }
    }
}<|MERGE_RESOLUTION|>--- conflicted
+++ resolved
@@ -155,13 +155,8 @@
     #[test]
     fn test_default_adam_params() {
         let dev: TestDevice = Default::default();
-<<<<<<< HEAD
-        let mut opt = Adam::default();
         let mut t: Tensor<Rank1<5>, TestDtype, _> = dev.ones();
-=======
-        let mut t: Tensor<Rank1<5>, f32, _> = dev.ones();
         let mut opt = Adam::new(&t, Default::default());
->>>>>>> 96a90080
         let rate = dev.tensor([1e-6, 1e-5, 1e-4, 1e-3, 1e-2]);
         let expected = [
             [0.99999994, 0.999996, 0.9997143, 0.9990244, 0.99900025],
@@ -186,16 +181,7 @@
     #[test]
     fn test_custom_adam_one_params() {
         let dev: TestDevice = Default::default();
-<<<<<<< HEAD
-        let mut opt = Adam::new(AdamConfig {
-            lr: 1e-3,
-            betas: [0.5, 0.25],
-            eps: 1e-8,
-            weight_decay: None,
-        });
         let mut t: Tensor<Rank1<5>, TestDtype, _> = dev.ones();
-=======
-        let mut t: Tensor<Rank1<5>, f32, _> = dev.ones();
         let mut opt = Adam::new(
             &t,
             AdamConfig {
@@ -205,7 +191,6 @@
                 weight_decay: None,
             },
         );
->>>>>>> 96a90080
         let rate = dev.tensor([1e-4, 1e-3, 1e-2, 1e-1, 1e-0]);
         let expected = [
             [0.9997143, 0.9990244, 0.99900025, 0.999, 0.999],
@@ -230,15 +215,7 @@
     #[test]
     fn test_adam_l2_decay() {
         let dev: TestDevice = Default::default();
-<<<<<<< HEAD
-        let mut opt = Adam::new(AdamConfig {
-            betas: [0.5, 0.25],
-            weight_decay: Some(WeightDecay::L2(1.0)),
-            ..Default::default()
-        });
         let mut t: Tensor<Rank1<5>, TestDtype, _> = dev.tensor([-0.5, -0.25, 0.1, 0.6, 1.0]);
-=======
-        let mut t: Tensor<Rank1<5>, f32, _> = dev.tensor([-0.5, -0.25, 0.1, 0.6, 1.0]);
         let mut opt = Adam::new(
             &t,
             AdamConfig {
@@ -247,7 +224,6 @@
                 ..Default::default()
             },
         );
->>>>>>> 96a90080
         #[rustfmt::skip]
         let expected = [
             [-0.499, -0.249, 0.099, 0.59900004, 0.999],
@@ -272,15 +248,7 @@
     #[test]
     fn test_adam_decoupled_decay() {
         let dev: TestDevice = Default::default();
-<<<<<<< HEAD
-        let mut opt = Adam::new(AdamConfig {
-            betas: [0.5, 0.25],
-            weight_decay: Some(WeightDecay::Decoupled(1.0)),
-            ..Default::default()
-        });
         let mut t: Tensor<Rank1<5>, TestDtype, _> = dev.tensor([-0.5, -0.25, 0.1, 0.6, 1.0]);
-=======
-        let mut t: Tensor<Rank1<5>, f32, _> = dev.tensor([-0.5, -0.25, 0.1, 0.6, 1.0]);
         let mut opt = Adam::new(
             &t,
             AdamConfig {
@@ -289,7 +257,6 @@
                 ..Default::default()
             },
         );
->>>>>>> 96a90080
         #[rustfmt::skip]
         let expected = [
             [-0.5005, -0.25075,  0.098900005,  0.5984,  0.998],
