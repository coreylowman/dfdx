//! Provides implementations for modifying Nd arrays on the [Cpu].

mod allocate;
mod broadcast_reduce;
mod fill;
mod foreach;
mod matmul;
mod permute;
mod select;

pub use allocate::*;
pub use broadcast_reduce::*;
pub use fill::*;
pub use foreach::*;
pub use matmul::*;
pub use permute::*;
pub use select::*;

#[cfg(feature = "nightly")]
mod conv;
#[cfg(feature = "nightly")]
pub use conv::*;
#[cfg(feature = "nightly")]
mod pool2d;
#[cfg(feature = "nightly")]
pub use pool2d::*;

use std::boxed::Box;
use std::ops::*;

/// The CPU device
pub struct Cpu;

/// Represents something that can act on `T`.
pub trait Device<T: crate::arrays::CountElements>:
    FillElements<T> + DeviceReduce<T, crate::arrays::AllAxes> + AllocateZeros + ForEachElement<T>
{
    /// Allocate a new `T` and then store `f` applied to `t` in the new `T`. Uses [ForEachElement::foreach_mr].
    fn map<F: FnMut(&T::Dtype) -> T::Dtype>(t: &T, mut f: F) -> Box<T> {
        let mut out: Box<T> = Self::zeros();
        Self::foreach_mr(out.as_mut(), t, &mut |o, t| *o = f(t));
        out
    }

    /// Computes `lhs += rhs`, using [ForEachElement::foreach_mr].
    fn add(lhs: &mut T, rhs: &T)
    where
        T::Dtype: for<'r> AddAssign<&'r T::Dtype> + Copy,
    {
        Self::foreach_mr(lhs, rhs, &mut |l, r| l.add_assign(r))
    }

    /// Computes `lhs -= rhs` using [ForEachElement::foreach_mr]
    fn sub(lhs: &mut T, rhs: &T)
    where
        T::Dtype: for<'r> SubAssign<&'r T::Dtype> + Copy,
    {
        Self::foreach_mr(lhs, rhs, &mut |l, r| l.sub_assign(r))
    }

    /// Computes `out += lhs * rhs` using [ForEachElement::foreach_mrr].
    fn addmul(out: &mut T, lhs: &T, rhs: &T)
    where
        T::Dtype: AddAssign,
        for<'r> &'r T::Dtype: Mul<Output = T::Dtype>,
    {
        Self::foreach_mrr(out, lhs, rhs, &mut |o, l, r| o.add_assign(l * r))
    }
}

impl Device<f32> for Cpu {}
impl<const M: usize> Device<[f32; M]> for Cpu {}
impl<const M: usize, const N: usize> Device<[[f32; N]; M]> for Cpu {}
impl<const M: usize, const N: usize, const O: usize> Device<[[[f32; O]; N]; M]> for Cpu {}
impl<const M: usize, const N: usize, const O: usize, const P: usize> Device<[[[[f32; P]; O]; N]; M]>
    for Cpu
{
}
impl<const M: usize, const N: usize, const O: usize, const P: usize, const Q: usize>
    Device<[[[[[f32; Q]; P]; O]; N]; M]> for Cpu
{
}
<<<<<<< HEAD
=======
#[cfg(tensor6d)]
>>>>>>> ec9da16c
impl<
        const M: usize,
        const N: usize,
        const O: usize,
        const P: usize,
        const Q: usize,
        const R: usize,
    > Device<[[[[[[f32; R]; Q]; P]; O]; N]; M]> for Cpu
{
}

/// A [crate::arrays::HasArrayType] that has a [Device] for its [crate::arrays::HasArrayType::Array]
pub trait HasDevice: crate::arrays::HasArrayType {
    type Device: Device<Self::Array>;
}<|MERGE_RESOLUTION|>--- conflicted
+++ resolved
@@ -80,10 +80,7 @@
     Device<[[[[[f32; Q]; P]; O]; N]; M]> for Cpu
 {
 }
-<<<<<<< HEAD
-=======
 #[cfg(tensor6d)]
->>>>>>> ec9da16c
 impl<
         const M: usize,
         const N: usize,
