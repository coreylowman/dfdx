--- conflicted
+++ resolved
@@ -147,11 +147,7 @@
     fn split_tape(self) -> (Self::NoTape, Self::Tape);
 }
 
-<<<<<<< HEAD
-impl<S: Shape, E: Unit, D: DeviceStorage, T: Default> SplitTape for Tensor<S, E, D, T> {
-=======
-impl<S: Shape, E: Dtype, D: DeviceStorage, T> SplitTape for Tensor<S, E, D, T> {
->>>>>>> 8000542f
+impl<S: Shape, E: Unit, D: DeviceStorage, T> SplitTape for Tensor<S, E, D, T> {
     type Tape = T;
     type NoTape = Tensor<S, E, D>;
     fn split_tape(self) -> (Self::NoTape, Self::Tape) {
