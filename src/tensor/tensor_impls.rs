use super::storage_traits::{DeviceStorage, HasErr};
use super::{Cpu, OneFillStorage, RandFillStorage, RandnFillStorage, ZeroFillStorage};
use crate::{
    gradients::{NoneTape, OwnedTape, Tape},
    shapes::*,
    unique_id::{HasUniqueId, UniqueId},
};

/// The single tensor struct that stores nd arrays and tapes.
///
/// See module level documentation on how to create and use tensors.
///
/// Generics:
/// 1. [Shape] - the shape of the underlying nd array
/// 2. [Dtype] - the type of the datas stored in the array
/// 3. [DeviceStorage] - the device the array is stored on
/// 4. [Tape] - the tape the tensor has
///
/// Examples:
/// ```rust
/// # use dfdx::prelude::*;
/// # let dev: Cpu = Default::default();
/// // A 1d tensor with 1000 f32 elements, stored on the Cpu
/// type A = Tensor<Rank1<1000>, f32, Cpu>;
///
/// // A 2d tensor with bool elements, stored on the Cpu
/// type B = Tensor<Rank2<2, 3>, bool>;
///
/// // A 3d tensor with usize elements, stored on the Cpu, without any tape
/// type C = Tensor<Rank3<4, 2, 3>, usize, Cpu, NoneTape>;
/// ```
#[derive(Debug, Clone)]
<<<<<<< HEAD
pub struct Tensor<S: Shape, E: Unit, D: DeviceStorage = Cpu, T = NoneTape> {
=======
pub struct Tensor<S: Shape, E: Dtype = f32, D: DeviceStorage = Cpu, T = NoneTape> {
>>>>>>> 2143b535
    pub(crate) id: UniqueId,
    pub(crate) storage: D::Storage<S, E>,
    pub(crate) device: D,
    pub(crate) tape: T,
}

impl<S: Shape, E: Dtype, D: DeviceStorage, T> HasShape for Tensor<S, E, D, T> {
    type WithShape<New: Shape> = Tensor<New, E, D, T>;
    type Shape = S;
    fn shape(&self) -> &Self::Shape {
        self.storage.shape()
    }
}

impl<S: Shape, E: Unit, D: DeviceStorage, T> HasUnitType for Tensor<S, E, D, T> {
    type Unit = E;
}

impl<S: Shape, E: Dtype, D: DeviceStorage, T> HasDtype for Tensor<S, E, D, T> {
    type Dtype = E;
}

impl<S: Shape, E: Dtype, D: DeviceStorage, T> HasUniqueId for Tensor<S, E, D, T> {
    fn id(&self) -> &UniqueId {
        &self.id
    }
}

impl<S: Shape, E: Dtype, D: DeviceStorage, T> HasErr for Tensor<S, E, D, T> {
    type Err = D::Err;
}

impl<S: Shape, E: Dtype, D: DeviceStorage> Tensor<S, E, D, NoneTape> {
    /// Clone and put a [OwnedTape] into the tensor
    pub fn trace(&self) -> Tensor<S, E, D, OwnedTape<D>> {
        self.clone().traced()
    }
    /// Put a [OwnedTape] into the tensor
    pub fn traced(self) -> Tensor<S, E, D, OwnedTape<D>> {
        self.put_tape(Default::default())
    }
}

impl<S: Shape, E: Dtype, D: DeviceStorage, T: Tape<D>> Tensor<S, E, D, T> {
    /// Clone and insert a new tape of type `New` into the tensor
    pub fn retaped<New: Tape<D>>(&self) -> Tensor<S, E, D, New> {
        Tensor {
            id: self.id,
            storage: self.storage.clone(),
            device: self.device.clone(),
            tape: Default::default(),
        }
    }
}

/// Put a tape of type `T` into the tensor
/// ```rust
/// # use dfdx::prelude::*;
/// # let dev: Cpu = Default::default();
/// let a: Tensor<Rank2<2, 3>> = dev.zeros();
/// let a: Tensor<Rank2<2, 3>, f32, _, OwnedTape<Cpu>> = a.put_tape(Default::default());
/// ```
pub trait PutTape<T> {
    type Output;
    fn put_tape(self, tape: T) -> Self::Output;
}

impl<S: Shape, E: Dtype, D: DeviceStorage, T> PutTape<T> for Tensor<S, E, D> {
    type Output = Tensor<S, E, D, T>;
    fn put_tape(self, tape: T) -> Self::Output {
        Tensor {
            id: self.id,
            storage: self.storage,
            device: self.device,
            tape,
        }
    }
}

/// Remove the tape from a tensor
///
/// ```rust
/// # use dfdx::prelude::*;
/// # let dev: Cpu = Default::default();
/// let a: Tensor<Rank1<5>, f32, _, OwnedTape<Cpu>> = dev.zeros().traced();
/// let (a, tape): (Tensor<Rank1<5>, f32>, OwnedTape<Cpu>) = a.split_tape();
pub trait SplitTape {
    /// The type of tape the tensor has now
    type Tape: Default;
    // The type of Self without the tape.
    type NoTape: Clone + PutTape<Self::Tape, Output = Self>;
    /// Splits tape off of self
    fn split_tape(self) -> (Self::NoTape, Self::Tape);
    /// Clones self and inserts a new empty tape into the clone
    fn with_empty_tape(&self) -> Self;
}

impl<S: Shape, E: Dtype, D: DeviceStorage, T: Default> SplitTape for Tensor<S, E, D, T> {
    type Tape = T;
    type NoTape = Tensor<S, E, D>;
    fn split_tape(self) -> (Self::NoTape, Self::Tape) {
        (
            Tensor {
                id: self.id,
                storage: self.storage,
                device: self.device,
                tape: NoneTape,
            },
            self.tape,
        )
    }

    fn with_empty_tape(&self) -> Self {
        Self {
            id: self.id,
            storage: self.storage.clone(),
            device: self.device.clone(),
            tape: Default::default(),
        }
    }
}

impl<S: Shape, E: Dtype, D: ZeroFillStorage<E>, T> Tensor<S, E, D, T> {
    /// Fills the tensor with zeros
    pub fn fill_with_zeros(&mut self) {
        self.try_fill_with_zeros().unwrap()
    }
    /// Fallible version of [Tensor::fill_with_zeros]
    pub fn try_fill_with_zeros(&mut self) -> Result<(), D::Err> {
        self.device.try_fill_with_zeros(&mut self.storage)
    }
}

impl<S: Shape, E: Dtype, D: OneFillStorage<E>, T> Tensor<S, E, D, T> {
    /// Fills the tensor with ones
    pub fn fill_with_ones(&mut self) {
        self.try_fill_with_ones().unwrap()
    }
    /// Fallible version of [Tensor::fill_with_ones]
    pub fn try_fill_with_ones(&mut self) -> Result<(), D::Err> {
        self.device.try_fill_with_ones(&mut self.storage)
    }
}

impl<S: Shape, E: Dtype, D: RandFillStorage<E>, T> Tensor<S, E, D, T> {
    /// Fills the tensor with uniform random data
    pub fn fill_with_uniform(&mut self, min: E, max: E) {
        self.try_fill_with_uniform(min, max).unwrap()
    }
    /// Fallible version of [Tensor::fill_with_uniform]
    pub fn try_fill_with_uniform(&mut self, min: E, max: E) -> Result<(), D::Err> {
        self.device
            .try_fill_with_uniform(&mut self.storage, min, max)
    }
}

impl<S: Shape, E: Dtype, D: RandnFillStorage<E>, T> Tensor<S, E, D, T> {
    /// Fills the tensor with normal random data
    pub fn fill_with_normal(&mut self, mean: E, stddev: E) {
        self.try_fill_with_normal(mean, stddev).unwrap()
    }
    /// Fallible verison of [Tensor::fill_with_normal]
    pub fn try_fill_with_normal(&mut self, mean: E, stddev: E) -> Result<(), D::Err> {
        self.device
            .try_fill_with_normal(&mut self.storage, mean, stddev)
    }
}

pub type Tensor0D<Tape = NoneTape> = Tensor<Rank0, f32, Cpu, Tape>;
pub type Tensor1D<const M: usize, Tape = NoneTape> = Tensor<Rank1<M>, f32, Cpu, Tape>;
pub type Tensor2D<const M: usize, const N: usize, Tape = NoneTape> =
    Tensor<Rank2<M, N>, f32, Cpu, Tape>;
pub type Tensor3D<const M: usize, const N: usize, const O: usize, D, Tape = NoneTape> =
    Tensor<Rank3<M, N, O>, f32, D, Tape>;
pub type Tensor4D<const M: usize, const N: usize, const O: usize, const P: usize, Tape = NoneTape> =
    Tensor<Rank4<M, N, O, P>, f32, Cpu, Tape>;
pub type Tensor5D<
    const M: usize,
    const N: usize,
    const O: usize,
    const P: usize,
    const Q: usize,
    Tape = NoneTape,
> = Tensor<Rank5<M, N, O, P, Q>, f32, Cpu, Tape>;
pub type Tensor6D<
    const M: usize,
    const N: usize,
    const O: usize,
    const P: usize,
    const Q: usize,
    const R: usize,
    Tape = NoneTape,
> = Tensor<Rank6<M, N, O, P, Q, R>, f32, Cpu, Tape>;<|MERGE_RESOLUTION|>--- conflicted
+++ resolved
@@ -30,11 +30,7 @@
 /// type C = Tensor<Rank3<4, 2, 3>, usize, Cpu, NoneTape>;
 /// ```
 #[derive(Debug, Clone)]
-<<<<<<< HEAD
-pub struct Tensor<S: Shape, E: Unit, D: DeviceStorage = Cpu, T = NoneTape> {
-=======
-pub struct Tensor<S: Shape, E: Dtype = f32, D: DeviceStorage = Cpu, T = NoneTape> {
->>>>>>> 2143b535
+pub struct Tensor<S: Shape, E: Unit = f32, D: DeviceStorage = Cpu, T = NoneTape> {
     pub(crate) id: UniqueId,
     pub(crate) storage: D::Storage<S, E>,
     pub(crate) device: D,
