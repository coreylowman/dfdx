use rand::distributions::Distribution;
use rand_distr::{Standard, StandardNormal};

use crate::{
    shapes::{ConstShape, Dtype, HasShape, HasUnitType, Shape, Unit},
    unique_id::unique_id,
};

use super::Tensor;

/// Represents something that has an error associated type
pub trait HasErr: Sized {
    type Err: std::fmt::Debug + std::fmt::Display;
}

/// Something that can store nd arrays for a given [Shape] and [Dtype]
pub trait DeviceStorage: 'static + Default + Clone + HasErr {
    /// Generic storage type
    type Storage<S: Shape, E: Unit>: 'static
        + std::fmt::Debug
        + Clone
        + Send
        + Sync
        + HasShape<Shape = S>;

    /// Generates a random u64 number
    fn random_u64(&self) -> u64;

    /// Allocates a gradient for the given nd array
    fn try_alloc_grad<S: Shape, E: Dtype>(
        &self,
        storage: &Self::Storage<S, E>,
    ) -> Result<Self::Storage<S, E>, Self::Err>;

    /// Upgrades the device storage into a tensor
    fn upgrade<S: Shape, E: Unit>(&self, storage: Self::Storage<S, E>) -> Tensor<S, E, Self> {
        Tensor {
            id: unique_id(),
            storage,
            device: self.clone(),
            tape: Default::default(),
        }
    }
}

/// Internal trait - Represents something that can allocate its own gradient.
pub trait AllocGrad: HasErr {
    type Gradient: 'static;
    fn try_alloc_grad(&self) -> Result<Self::Gradient, Self::Err>;
}

impl<S: Shape, E: Dtype, D: DeviceStorage, T> AllocGrad for Tensor<S, E, D, T> {
    type Gradient = D::Storage<S, E>;
    fn try_alloc_grad(&self) -> Result<Self::Gradient, D::Err> {
        self.device.try_alloc_grad(&self.storage)
    }
}

/// Enables copying data into and out of tensors
pub trait CopySlice<E: Unit>: DeviceStorage {
    fn copy_from<S: Shape, T>(dst: &mut Tensor<S, E, Self, T>, src: &[E]);
    fn copy_into<S: Shape, T>(src: &Tensor<S, E, Self, T>, dst: &mut [E]);
}

impl<S: Shape, E: Unit, D: CopySlice<E>, T> Tensor<S, E, D, T> {
    /// Copy data from a slice - **panics** if there are not enough elements in the slice.
    ///
    /// ```rust
    /// # use dfdx::prelude::*;
    /// # let dev: Cpu = Default::default();
    /// let data = [1.0, 2.0, 3.0, 4.0];
    /// let mut t: Tensor<Rank2<2, 2>, f32, _> = dev.zeros();
    /// t.copy_from(&data);
    /// assert_eq!(t.array(), [[1.0, 2.0], [3.0, 4.0]]);
    /// ```
    pub fn copy_from(&mut self, src: &[E]) {
        D::copy_from(self, src);
    }

    /// Copy data into a slice - **panics** if there are not enough elements in the tensor.
    ///
    /// ```rust
    /// # use dfdx::prelude::*;
    /// # let dev: Cpu = Default::default();
    /// let t: Tensor<Rank2<2, 2>, f32, _> = dev.tensor([[1.0, 2.0], [3.0, 4.0]]);
    /// let mut data = [0.0; 4];
    /// t.copy_into(&mut data);
    /// assert_eq!(data, [1.0, 2.0, 3.0, 4.0]);
    /// ```
    pub fn copy_into(&self, dst: &mut [E]) {
        D::copy_into(self, dst);
    }
}

/// Construct tensors filled with zeros.
pub trait ZerosTensor<E: Unit>: DeviceStorage {
    /// Creates a tensor filled with zeros.
    /// ```rust
    /// # use dfdx::prelude::*;
    /// # let dev: Cpu = Default::default();
    /// let a: Tensor<Rank2<2, 3>, f32, _> = dev.zeros();
    /// ```
    fn zeros<S: ConstShape>(&self) -> Tensor<S, E, Self> {
        self.try_zeros_like::<S>(&Default::default()).unwrap()
    }

    /// Fallible version of [ZerosTensor::zeros]
    fn try_zeros<S: ConstShape>(&self) -> Result<Tensor<S, E, Self>, Self::Err> {
        self.try_zeros_like::<S>(&Default::default())
    }

    /// Build the tensor with a shape given by something else.
    ///
    /// Given a shape directly:
    /// ```rust
    /// # use dfdx::prelude::*;
    /// # let dev: Cpu = Default::default();
    /// let a: Tensor<(usize, Const<3>), f32, _> = dev.zeros_like(&(5, Const));
    /// ```
    ///
    /// Given another tensor:
    /// ```rust
    /// # use dfdx::prelude::*;
    /// # let dev: Cpu = Default::default();
    /// let a: Tensor<Rank2<2, 3>, f32, _> = dev.zeros();
    /// let b: Tensor<Rank2<2, 3>, f32, _> = dev.zeros_like(&a);
    /// ```
    fn zeros_like<S: HasShape>(&self, src: &S) -> Tensor<S::Shape, E, Self> {
        self.try_zeros_like(src).unwrap()
    }

    /// Fallible version of [ZerosTensor::zeros_like]
    fn try_zeros_like<S: HasShape>(&self, src: &S) -> Result<Tensor<S::Shape, E, Self>, Self::Err>;
}

pub trait ZeroFillStorage<E: Unit>: DeviceStorage {
    fn try_fill_with_zeros<S: Shape>(
        &self,
        storage: &mut Self::Storage<S, E>,
    ) -> Result<(), Self::Err>;
}

/// Construct tensors filled with ones.
pub trait OnesTensor<E: Unit>: DeviceStorage {
    /// Creates a tensor filled with ones.
    /// ```rust
    /// # use dfdx::prelude::*;
    /// # let dev: Cpu = Default::default();
    /// let a: Tensor<Rank2<2, 3>, f32, _> = dev.ones();
    /// ```
    fn ones<S: ConstShape>(&self) -> Tensor<S, E, Self> {
        self.try_ones_like::<S>(&Default::default()).unwrap()
    }

    /// Fallible version of [OnesTensor::ones]
    fn try_ones<S: ConstShape>(&self) -> Result<Tensor<S, E, Self>, Self::Err> {
        self.try_ones_like::<S>(&Default::default())
    }

    /// Build the tensor with a shape given by something else.
    ///
    /// Given a shape directly:
    /// ```rust
    /// # use dfdx::prelude::*;
    /// # let dev: Cpu = Default::default();
    /// let a: Tensor<(usize, Const<3>), f32, _> = dev.ones_like(&(5, Const));
    /// ```
    ///
    /// Given another tensor:
    /// ```rust
    /// # use dfdx::prelude::*;
    /// # let dev: Cpu = Default::default();
<<<<<<< HEAD
    /// let a: Tensor<Rank2<2, 3>> = dev.ones();
    /// let b: Tensor<_, f32> = dev.ones_like(&a);
=======
    /// let a: Tensor<Rank2<2, 3>, f32, _> = dev.ones();
    /// let b = dev.ones_like(&a);
>>>>>>> 2bb08bf5
    /// ```
    fn ones_like<S: HasShape>(&self, src: &S) -> Tensor<S::Shape, E, Self> {
        self.try_ones_like(src).unwrap()
    }

    /// Fallible version of [OnesTensor::ones_like]
    fn try_ones_like<S: HasShape>(&self, src: &S) -> Result<Tensor<S::Shape, E, Self>, Self::Err>;
}

pub trait OneFillStorage<E: Unit>: DeviceStorage {
    fn try_fill_with_ones<S: Shape>(
        &self,
        storage: &mut Self::Storage<S, E>,
    ) -> Result<(), Self::Err>;
}

/// Constructs tensors filled with random values from a given distribution.
pub trait SampleTensor<E: Unit>: DeviceStorage {
    fn sample_uniform<S: ConstShape>(&self) -> Tensor<S, E, Self>
    where
        Standard: Distribution<E>,
    {
        self.sample::<S, _>(Standard)
    }

    fn sample_normal<S: ConstShape>(&self) -> Tensor<S, E, Self>
    where
        StandardNormal: Distribution<E>,
    {
        self.sample::<S, _>(StandardNormal)
    }

    fn sample<S: ConstShape, D: Distribution<E>>(&self, distr: D) -> Tensor<S, E, Self> {
        self.try_sample_like::<S, D>(&Default::default(), distr)
            .unwrap()
    }
    fn try_sample<S: ConstShape, D: Distribution<E>>(
        &self,
        distr: D,
    ) -> Result<Tensor<S, E, Self>, Self::Err> {
        self.try_sample_like::<S, D>(&Default::default(), distr)
    }
    fn sample_like<S: HasShape, D: Distribution<E>>(
        &self,
        src: &S,
        distr: D,
    ) -> Tensor<S::Shape, E, Self> {
        self.try_sample_like(src, distr).unwrap()
    }
    fn try_sample_like<S: HasShape, D: Distribution<E>>(
        &self,
        src: &S,
        distr: D,
    ) -> Result<Tensor<S::Shape, E, Self>, Self::Err>;

    fn try_fill_with_distr<S: Shape, D: Distribution<E>>(
        &self,
        storage: &mut Self::Storage<S, E>,
        distr: D,
    ) -> Result<(), Self::Err>;
}

/// Construct tensors from rust arrays
pub trait TensorFromArray<Src, S: Shape, E: Unit>: DeviceStorage {
    /// Create a tensor from a rust array
    /// ```rust
    /// # use dfdx::prelude::*;
    /// # let dev: Cpu = Default::default();
    /// let _: Tensor<Rank2<2, 3>, f32, _> = dev.tensor([[1.0, 2.0, 3.0], [4.0, 5.0, 6.0]]);
    /// ```
    fn tensor(&self, src: Src) -> Tensor<S, E, Self> {
        self.try_tensor(src).unwrap()
    }
    /// Fallible version of [TensorFromArray::tensor]
    fn try_tensor(&self, src: Src) -> Result<Tensor<S, E, Self>, Self::Err>;
}

/// Convert tensors to rust arrays
pub trait AsArray {
    type Array: std::fmt::Debug + PartialEq;
    fn array(&self) -> Self::Array;
}
impl<S: Shape, E: Unit, D: DeviceStorage, T> AsArray for Tensor<S, E, D, T>
where
    D::Storage<S, E>: AsArray,
{
    type Array = <D::Storage<S, E> as AsArray>::Array;
    fn array(&self) -> Self::Array {
        self.storage.array()
    }
}

/// Convert tensors to [std::vec::Vec]
pub trait AsVec: HasUnitType {
    fn as_vec(&self) -> std::vec::Vec<Self::Unit>;
}

impl<S: Shape, E: Unit, D: DeviceStorage, T> AsVec for Tensor<S, E, D, T>
where
    D::Storage<S, E>: HasUnitType<Unit = E> + AsVec,
{
    fn as_vec(&self) -> std::vec::Vec<E> {
        self.storage.as_vec()
    }
}<|MERGE_RESOLUTION|>--- conflicted
+++ resolved
@@ -170,13 +170,8 @@
     /// ```rust
     /// # use dfdx::prelude::*;
     /// # let dev: Cpu = Default::default();
-<<<<<<< HEAD
-    /// let a: Tensor<Rank2<2, 3>> = dev.ones();
-    /// let b: Tensor<_, f32> = dev.ones_like(&a);
-=======
     /// let a: Tensor<Rank2<2, 3>, f32, _> = dev.ones();
-    /// let b = dev.ones_like(&a);
->>>>>>> 2bb08bf5
+    /// let b: Tensor<_, f32, _> = dev.ones_like(&a);
     /// ```
     fn ones_like<S: HasShape>(&self, src: &S) -> Tensor<S::Shape, E, Self> {
         self.try_ones_like(src).unwrap()
