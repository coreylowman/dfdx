use rand::distributions::Distribution;
use rand_distr::{Standard, StandardNormal};
use std::vec::Vec;

use crate::{shapes::*, unique_id::unique_id};

use super::Tensor;

/// Represents something that has an error associated type
pub trait HasErr: Sized {
    type Err: std::fmt::Debug + std::fmt::Display;
}

/// Something that can store nd arrays for a given [Shape] and [Dtype]
pub trait DeviceStorage: 'static + Default + Clone + HasErr {
    /// Generic storage type
    type Storage<S: Shape, E: Unit>: 'static
        + std::fmt::Debug
        + Clone
        + Send
        + Sync
        + HasShape<Shape = S>;

    /// Generates a random u64 number
    fn random_u64(&self) -> u64;

    /// Allocates a gradient for the given nd array
    fn try_alloc_grad<S: Shape, E: Dtype>(
        &self,
        storage: &Self::Storage<S, E>,
    ) -> Result<Self::Storage<S, E>, Self::Err>;

    /// Upgrades the device storage into a tensor
    fn upgrade<S: Shape, E: Unit>(&self, storage: Self::Storage<S, E>) -> Tensor<S, E, Self> {
        Tensor {
            id: unique_id(),
            storage,
            device: self.clone(),
            tape: Default::default(),
        }
    }
}

/// Internal trait - Represents something that can allocate its own gradient.
pub trait AllocGrad: HasErr {
    type Gradient: 'static;
    fn try_alloc_grad(&self) -> Result<Self::Gradient, Self::Err>;
}

impl<S: Shape, E: Dtype, D: DeviceStorage, T> AllocGrad for Tensor<S, E, D, T> {
    type Gradient = D::Storage<S, E>;
    fn try_alloc_grad(&self) -> Result<Self::Gradient, D::Err> {
        self.device.try_alloc_grad(&self.storage)
    }
}

/// Enables copying data into and out of tensors
pub trait CopySlice<E: Unit>: DeviceStorage {
    fn copy_from<S: Shape, T>(dst: &mut Tensor<S, E, Self, T>, src: &[E]);
    fn copy_into<S: Shape, T>(src: &Tensor<S, E, Self, T>, dst: &mut [E]);
}

impl<S: Shape, E: Unit, D: CopySlice<E>, T> Tensor<S, E, D, T> {
    /// Copy data from a slice - **panics** if there are not enough elements in the slice.
    ///
    /// ```rust
    /// # use dfdx::prelude::*;
    /// # let dev: Cpu = Default::default();
    /// let data = [1.0, 2.0, 3.0, 4.0];
    /// let mut t: Tensor<Rank2<2, 2>, f32, _> = dev.zeros();
    /// t.copy_from(&data);
    /// assert_eq!(t.array(), [[1.0, 2.0], [3.0, 4.0]]);
    /// ```
    pub fn copy_from(&mut self, src: &[E]) {
        D::copy_from(self, src);
    }

    /// Copy data into a slice - **panics** if there are not enough elements in the tensor.
    ///
    /// ```rust
    /// # use dfdx::prelude::*;
    /// # let dev: Cpu = Default::default();
    /// let t: Tensor<Rank2<2, 2>, f32, _> = dev.tensor([[1.0, 2.0], [3.0, 4.0]]);
    /// let mut data = [0.0; 4];
    /// t.copy_into(&mut data);
    /// assert_eq!(data, [1.0, 2.0, 3.0, 4.0]);
    /// ```
    pub fn copy_into(&self, dst: &mut [E]) {
        D::copy_into(self, dst);
    }
}

/// Construct tensors filled with zeros.
pub trait ZerosTensor<E: Unit>: DeviceStorage {
    /// Creates a tensor filled with zeros.
    /// ```rust
    /// # use dfdx::prelude::*;
    /// # let dev: Cpu = Default::default();
    /// let a: Tensor<Rank2<2, 3>, f32, _> = dev.zeros();
    /// ```
    fn zeros<S: ConstShape>(&self) -> Tensor<S, E, Self> {
        self.try_zeros_like::<S>(&Default::default()).unwrap()
    }

    /// Fallible version of [ZerosTensor::zeros]
    fn try_zeros<S: ConstShape>(&self) -> Result<Tensor<S, E, Self>, Self::Err> {
        self.try_zeros_like::<S>(&Default::default())
    }

    /// Build the tensor with a shape given by something else.
    ///
    /// Given a shape directly:
    /// ```rust
    /// # use dfdx::prelude::*;
    /// # let dev: Cpu = Default::default();
    /// let a: Tensor<(usize, Const<3>), f32, _> = dev.zeros_like(&(5, Const));
    /// ```
    ///
    /// Given another tensor:
    /// ```rust
    /// # use dfdx::prelude::*;
    /// # let dev: Cpu = Default::default();
    /// let a: Tensor<Rank2<2, 3>, f32, _> = dev.zeros();
    /// let b: Tensor<Rank2<2, 3>, f32, _> = dev.zeros_like(&a);
    /// ```
    fn zeros_like<S: HasShape>(&self, src: &S) -> Tensor<S::Shape, E, Self> {
        self.try_zeros_like(src).unwrap()
    }

    /// Fallible version of [ZerosTensor::zeros_like]
    fn try_zeros_like<S: HasShape>(&self, src: &S) -> Result<Tensor<S::Shape, E, Self>, Self::Err>;
}

pub trait ZeroFillStorage<E: Unit>: DeviceStorage {
    fn try_fill_with_zeros<S: Shape>(
        &self,
        storage: &mut Self::Storage<S, E>,
    ) -> Result<(), Self::Err>;
}

/// Construct tensors filled with ones.
pub trait OnesTensor<E: Unit>: DeviceStorage {
    /// Creates a tensor filled with ones.
    /// ```rust
    /// # use dfdx::prelude::*;
    /// # let dev: Cpu = Default::default();
    /// let a: Tensor<Rank2<2, 3>, f32, _> = dev.ones();
    /// ```
    fn ones<S: ConstShape>(&self) -> Tensor<S, E, Self> {
        self.try_ones_like::<S>(&Default::default()).unwrap()
    }

    /// Fallible version of [OnesTensor::ones]
    fn try_ones<S: ConstShape>(&self) -> Result<Tensor<S, E, Self>, Self::Err> {
        self.try_ones_like::<S>(&Default::default())
    }

    /// Build the tensor with a shape given by something else.
    ///
    /// Given a shape directly:
    /// ```rust
    /// # use dfdx::prelude::*;
    /// # let dev: Cpu = Default::default();
    /// let a: Tensor<(usize, Const<3>), f32, _> = dev.ones_like(&(5, Const));
    /// ```
    ///
    /// Given another tensor:
    /// ```rust
    /// # use dfdx::prelude::*;
    /// # let dev: Cpu = Default::default();
    /// let a: Tensor<Rank2<2, 3>, f32, _> = dev.ones();
    /// let b: Tensor<_, f32, _> = dev.ones_like(&a);
    /// ```
    fn ones_like<S: HasShape>(&self, src: &S) -> Tensor<S::Shape, E, Self> {
        self.try_ones_like(src).unwrap()
    }

    /// Fallible version of [OnesTensor::ones_like]
    fn try_ones_like<S: HasShape>(&self, src: &S) -> Result<Tensor<S::Shape, E, Self>, Self::Err>;
}

pub trait OneFillStorage<E: Unit>: DeviceStorage {
    fn try_fill_with_ones<S: Shape>(
        &self,
        storage: &mut Self::Storage<S, E>,
    ) -> Result<(), Self::Err>;
}

/// Constructs tensors filled with random values from a given distribution.
pub trait SampleTensor<E: Unit>: DeviceStorage {
    fn sample_uniform<S: ConstShape>(&self) -> Tensor<S, E, Self>
    where
        Standard: Distribution<E>,
    {
        self.sample::<S, _>(Standard)
    }

    fn sample_normal<S: ConstShape>(&self) -> Tensor<S, E, Self>
    where
        StandardNormal: Distribution<E>,
    {
        self.sample::<S, _>(StandardNormal)
    }

    fn sample<S: ConstShape, D: Distribution<E>>(&self, distr: D) -> Tensor<S, E, Self> {
        self.try_sample_like::<S, D>(&Default::default(), distr)
            .unwrap()
    }
    fn try_sample<S: ConstShape, D: Distribution<E>>(
        &self,
        distr: D,
    ) -> Result<Tensor<S, E, Self>, Self::Err> {
        self.try_sample_like::<S, D>(&Default::default(), distr)
    }
    fn sample_like<S: HasShape, D: Distribution<E>>(
        &self,
        src: &S,
        distr: D,
    ) -> Tensor<S::Shape, E, Self> {
        self.try_sample_like(src, distr).unwrap()
    }
    fn try_sample_like<S: HasShape, D: Distribution<E>>(
        &self,
        src: &S,
        distr: D,
    ) -> Result<Tensor<S::Shape, E, Self>, Self::Err>;

    fn try_fill_with_distr<S: Shape, D: Distribution<E>>(
        &self,
        storage: &mut Self::Storage<S, E>,
        distr: D,
    ) -> Result<(), Self::Err>;
}

<<<<<<< HEAD
=======
/// Construct tensors from rust arrays
pub trait TensorFromArray<Src, S: Shape, E: Unit>: DeviceStorage {
    /// Create a tensor from a rust array
    /// ```rust
    /// # use dfdx::prelude::*;
    /// # let dev: Cpu = Default::default();
    /// let _: Tensor<Rank2<2, 3>, f32, _> = dev.tensor([[1.0, 2.0, 3.0], [4.0, 5.0, 6.0]]);
    /// ```
    fn tensor(&self, src: Src) -> Tensor<S, E, Self> {
        self.try_tensor(src).unwrap()
    }
    /// Fallible version of [TensorFromArray::tensor]
    fn try_tensor(&self, src: Src) -> Result<Tensor<S, E, Self>, Self::Err>;
}

>>>>>>> 72f22554
/// Convert tensors to rust arrays
pub trait AsArray {
    type Array: std::fmt::Debug + PartialEq;
    fn array(&self) -> Self::Array;
}
impl<S: Shape, E: Unit, D: DeviceStorage, T> AsArray for Tensor<S, E, D, T>
where
    D::Storage<S, E>: AsArray,
{
    type Array = <D::Storage<S, E> as AsArray>::Array;
    fn array(&self) -> Self::Array {
        self.storage.array()
    }
}

/// Convert tensors to [std::vec::Vec]
pub trait AsVec: HasUnitType {
    fn as_vec(&self) -> std::vec::Vec<Self::Unit>;
}

impl<S: Shape, E: Unit, D: DeviceStorage, T> AsVec for Tensor<S, E, D, T>
where
    D::Storage<S, E>: HasUnitType<Unit = E> + AsVec,
{
    fn as_vec(&self) -> std::vec::Vec<E> {
        self.storage.as_vec()
    }
}

/// Construct tensors from rust vectors. This trait should not be used directly, use TensorFrom
/// instead.
pub trait TensorFromVec<E: Unit>: DeviceStorage {
    fn tensor_from_vec<S: Shape>(&self, src: Vec<E>, shape: S) -> Tensor<S, E, Self> {
        self.try_tensor_from_vec::<S>(src, shape).unwrap()
    }

    fn try_tensor_from_vec<S: Shape>(
        &self,
        src: Vec<E>,
        shape: S,
    ) -> Result<Tensor<S, E, Self>, Self::Err>;
}

/// Construct tensors from rust data
pub trait TensorFrom<Src, S: Shape, E: Unit>: DeviceStorage {
    /// Create a tensor from rust data
    /// ```rust
    /// # use dfdx::prelude::*;
    /// # let dev: Cpu = Default::default();
    /// let _: Tensor<Rank2<2, 3>> = dev.tensor([[1.0, 2.0, 3.0], [4.0, 5.0, 6.0]]);
    /// let _: Tensor<Rank2<2, 3>> = dev.tensor(vec![1.0, 2.0, 3.0, 4.0, 5.0, 6.0]);
    /// // Note: arguments are in a tuple, and this syntax should only be used when creating
    /// // tensors with a dynamic shape
    /// let _ = dev.tensor((vec![1.0, 2.0, 3.0, 4.0, 5.0, 6.0], [2, 3]));
    /// ```
    fn tensor(&self, src: Src) -> Tensor<S, E, Self> {
        self.try_tensor(src).unwrap()
    }
    /// Fallible version of [TensorFrom::tensor]
    fn try_tensor(&self, src: Src) -> Result<Tensor<S, E, Self>, Self::Err>;
}

impl<E: Unit, D: DeviceStorage + TensorFromVec<E>> TensorFrom<E, Rank0, E> for D {
    fn try_tensor(&self, src: E) -> Result<Tensor<Rank0, E, Self>, Self::Err> {
        self.try_tensor_from_vec(std::vec![src], ())
    }
}

impl<E: Unit, const M: usize, D: DeviceStorage + TensorFromVec<E>> TensorFrom<[E; M], Rank1<M>, E>
    for D
{
    fn try_tensor(&self, src: [E; M]) -> Result<Tensor<Rank1<M>, E, Self>, Self::Err> {
        self.try_tensor(&src)
    }
}

impl<E: Unit, const M: usize, D: DeviceStorage + TensorFromVec<E>> TensorFrom<&[E; M], Rank1<M>, E>
    for D
{
    fn try_tensor(&self, src: &[E; M]) -> Result<Tensor<Rank1<M>, E, Self>, Self::Err> {
        self.try_tensor_from_vec(src.to_vec(), (Const::<M>,))
    }
}

impl<E: Unit, const M: usize, const N: usize, D> TensorFrom<[[E; N]; M], Rank2<M, N>, E> for D
where
    D: DeviceStorage + TensorFromVec<E>,
{
    fn try_tensor(&self, src: [[E; N]; M]) -> Result<Tensor<Rank2<M, N>, E, Self>, Self::Err> {
        let vec: Vec<E> = src.iter().flat_map(|v| v.iter().copied()).collect();

        self.try_tensor_from_vec(vec, (Const::<M>, Const::<N>))
    }
}

impl<E: Unit, const M: usize, const N: usize, const O: usize, D>
    TensorFrom<[[[E; O]; N]; M], Rank3<M, N, O>, E> for D
where
    D: DeviceStorage + TensorFromVec<E>,
{
    fn try_tensor(
        &self,
        src: [[[E; O]; N]; M],
    ) -> Result<Tensor<Rank3<M, N, O>, E, Self>, Self::Err> {
        let vec: Vec<E> = src
            .iter()
            .flat_map(|v| v.iter())
            .flat_map(|v| v.iter().copied())
            .collect();

        self.try_tensor_from_vec(vec, (Const::<M>, Const::<N>, Const::<O>))
    }
}

impl<E: Unit, const M: usize, const N: usize, const O: usize, const P: usize, D>
    TensorFrom<[[[[E; P]; O]; N]; M], Rank4<M, N, O, P>, E> for D
where
    D: DeviceStorage + TensorFromVec<E>,
{
    fn try_tensor(
        &self,
        src: [[[[E; P]; O]; N]; M],
    ) -> Result<Tensor<Rank4<M, N, O, P>, E, Self>, Self::Err> {
        let vec: Vec<E> = src
            .iter()
            .flat_map(|v| v.iter())
            .flat_map(|v| v.iter())
            .flat_map(|v| v.iter().copied())
            .collect();

        self.try_tensor_from_vec(vec, (Const::<M>, Const::<N>, Const::<O>, Const::<P>))
    }
}

impl<E: Unit, S: ConstShape, D: DeviceStorage + TensorFromVec<E>> TensorFrom<Vec<E>, S, E> for D {
    fn try_tensor(&self, src: Vec<E>) -> Result<Tensor<S, E, Self>, Self::Err> {
        self.try_tensor_from_vec(src, S::default())
    }
}

impl<E: Unit, S: Shape, D: DeviceStorage + TensorFromVec<E>> TensorFrom<(Vec<E>, S), S, E> for D {
    fn try_tensor(&self, (src, shape): (Vec<E>, S)) -> Result<Tensor<S, E, Self>, Self::Err> {
        self.try_tensor_from_vec(src, shape)
    }
}<|MERGE_RESOLUTION|>--- conflicted
+++ resolved
@@ -232,24 +232,6 @@
     ) -> Result<(), Self::Err>;
 }
 
-<<<<<<< HEAD
-=======
-/// Construct tensors from rust arrays
-pub trait TensorFromArray<Src, S: Shape, E: Unit>: DeviceStorage {
-    /// Create a tensor from a rust array
-    /// ```rust
-    /// # use dfdx::prelude::*;
-    /// # let dev: Cpu = Default::default();
-    /// let _: Tensor<Rank2<2, 3>, f32, _> = dev.tensor([[1.0, 2.0, 3.0], [4.0, 5.0, 6.0]]);
-    /// ```
-    fn tensor(&self, src: Src) -> Tensor<S, E, Self> {
-        self.try_tensor(src).unwrap()
-    }
-    /// Fallible version of [TensorFromArray::tensor]
-    fn try_tensor(&self, src: Src) -> Result<Tensor<S, E, Self>, Self::Err>;
-}
-
->>>>>>> 72f22554
 /// Convert tensors to rust arrays
 pub trait AsArray {
     type Array: std::fmt::Debug + PartialEq;
@@ -299,8 +281,8 @@
     /// ```rust
     /// # use dfdx::prelude::*;
     /// # let dev: Cpu = Default::default();
-    /// let _: Tensor<Rank2<2, 3>> = dev.tensor([[1.0, 2.0, 3.0], [4.0, 5.0, 6.0]]);
-    /// let _: Tensor<Rank2<2, 3>> = dev.tensor(vec![1.0, 2.0, 3.0, 4.0, 5.0, 6.0]);
+    /// let _: Tensor<Rank2<2, 3>, f32, Cpu> = dev.tensor([[1.0, 2.0, 3.0], [4.0, 5.0, 6.0]]);
+    /// let _: Tensor<Rank2<2, 3>, f32, Cpu> = dev.tensor(vec![1.0, 2.0, 3.0, 4.0, 5.0, 6.0]);
     /// // Note: arguments are in a tuple, and this syntax should only be used when creating
     /// // tensors with a dynamic shape
     /// let _ = dev.tensor((vec![1.0, 2.0, 3.0, 4.0, 5.0, 6.0], [2, 3]));
