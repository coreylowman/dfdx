--- conflicted
+++ resolved
@@ -17,8 +17,5 @@
 tensor_impl!(Tensor3D, [M, N, O]);
 tensor_impl!(Tensor4D, [M, N, O, P]);
 tensor_impl!(Tensor5D, [M, N, O, P, Q]);
-<<<<<<< HEAD
-=======
 #[cfg(tensor6d)]
->>>>>>> ec9da16c
 tensor_impl!(Tensor6D, [M, N, O, P, Q, R]);