--- conflicted
+++ resolved
@@ -62,8 +62,6 @@
 ) -> io::Result<()> {
     if !filename.ends_with(".npy") {
         filename.push_str(".npy");
-<<<<<<< HEAD
-=======
     }
     w.start_file(filename, Default::default())?;
     write_to_npy(w, shape, data)
@@ -76,25 +74,18 @@
 ) -> Result<Vec<E>, NpyError> {
     if !filename.ends_with(".npy") {
         filename.push_str(".npy");
->>>>>>> e45a3081
-    }
-    w.start_file(filename, Default::default())?;
-    write_to_npy(w, shape, data)
-}
-
-<<<<<<< HEAD
-pub(crate) fn read_from_npz<R: Read + Seek, E: Dtype + NumpyDtype>(
-    r: &mut zip::ZipArchive<R>,
-    shape: &[usize],
-    mut filename: String,
-) -> Result<Vec<E>, NpyError> {
-    if !filename.ends_with(".npy") {
-        filename.push_str(".npy");
-    }
-
-    let mut f = r
-        .by_name(&filename)
-        .unwrap_or_else(|_| panic!("'{filename}' not found"));
+    }
+
+    let mut f = match r.by_name(&filename) {
+        Ok(f) => f,
+        Err(ZipError::FileNotFound) => {
+            return Err(NpyError::IoError(io::Error::new(
+                io::ErrorKind::NotFound,
+                ZipError::FileNotFound,
+            )))
+        }
+        Err(e) => panic!("Uncaught zip error: {e}"),
+    };
 
     read_from_npy(&mut f, shape)
 }
@@ -126,49 +117,6 @@
         out.push(E::read_endian(r, endian)?);
     }
 
-=======
-    let mut f = match r.by_name(&filename) {
-        Ok(f) => f,
-        Err(ZipError::FileNotFound) => {
-            return Err(NpyError::IoError(io::Error::new(
-                io::ErrorKind::NotFound,
-                ZipError::FileNotFound,
-            )))
-        }
-        Err(e) => panic!("Uncaught zip error: {e}"),
-    };
-
-    read_from_npy(&mut f, shape)
-}
-
-fn write_to_npy<W: Write, E: Dtype + NumpyDtype>(
-    w: &mut W,
-    shape: &[usize],
-    data: &[E],
-) -> io::Result<()> {
-    let endian = Endian::Little;
-    write_header::<W, E>(w, endian, shape)?;
-
-    for v in data.iter() {
-        v.write_endian(w, endian)?;
-    }
-
-    Ok(())
-}
-
-fn read_from_npy<R: Read, E: Dtype + NumpyDtype>(
-    r: &mut R,
-    shape: &[usize],
-) -> Result<Vec<E>, NpyError> {
-    let endian = read_header::<R, E>(r, shape)?;
-    let numel = shape.iter().product::<usize>();
-    let mut out = Vec::new();
-
-    for _ in 0..numel {
-        out.push(E::read_endian(r, endian)?);
-    }
-
->>>>>>> e45a3081
     Ok(out)
 }
 
