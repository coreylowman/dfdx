#![allow(clippy::needless_range_loop)]

use crate::{
    shapes::*,
    tensor::{storage_traits::*, Tensor},
};

use super::{Cpu, CpuError, LendingIterator, StridedArray};

use num_traits::One;
use rand::{distributions::Distribution, Rng};
use std::{sync::Arc, vec::Vec};

impl<S: Shape, E: Default + Clone> StridedArray<S, E> {
    #[inline]
    pub(crate) fn new(shape: S) -> Result<Self, CpuError> {
        Self::try_new_with(shape, Default::default())
    }

    #[inline]
    pub(crate) fn try_new_with(shape: S, elem: E) -> Result<Self, CpuError> {
        let numel = shape.num_elements();
        let strides: S::Concrete = shape.strides();
        let mut data: Vec<E> = Vec::new();
        data.try_reserve(numel).map_err(|_| CpuError::OutOfMemory)?;
        data.resize(numel, elem);
        let data = Arc::new(data);
        Ok(StridedArray {
            data,
            shape,
            strides,
        })
    }

    #[inline]
    pub(crate) fn try_new_like(other: &Self, elem: E) -> Result<Self, CpuError> {
        let numel = other.data.len();
        let shape = other.shape;
        let strides = other.strides;
        let mut data: Vec<E> = Vec::new();
        data.try_reserve(numel).map_err(|_| CpuError::OutOfMemory)?;
        data.resize(numel, elem);
        let data = Arc::new(data);
        Ok(StridedArray {
            data,
            shape,
            strides,
        })
    }
}

impl<E: Unit> ZerosTensor<E> for Cpu {
    fn try_zeros_like<S: HasShape>(&self, src: &S) -> Result<Tensor<S::Shape, E, Self>, Self::Err> {
        let storage = StridedArray::try_new_with(*src.shape(), Default::default())?;
        Ok(self.upgrade(storage))
    }
}

impl<E: Unit> ZeroFillStorage<E> for Cpu {
    fn try_fill_with_zeros<S: Shape>(
        &self,
        storage: &mut Self::Storage<S, E>,
    ) -> Result<(), Self::Err> {
        std::sync::Arc::make_mut(&mut storage.data).fill(Default::default());
        Ok(())
    }
}

<<<<<<< HEAD
impl<E: Unit + One> OnesTensor<E> for Cpu {
    fn try_ones_like<S: HasShape>(&self, src: &S) -> Result<Tensor<S::Shape, E, Self>, Self::Err> {
        let storage = StridedArray::try_new_with(*src.shape(), One::one())?;
=======
impl<E: Unit> OnesTensor<E> for Cpu {
    fn try_ones_like<S: HasShape>(&self, src: &S) -> Result<Tensor<S::Shape, E, Self>, Self::Err> {
        let storage = StridedArray::try_new_with(*src.shape(), E::ONE)?;
>>>>>>> 96a90080
        Ok(self.upgrade(storage))
    }
}

<<<<<<< HEAD
impl<E: Unit + One> OneFillStorage<E> for Cpu {
=======
impl<E: Unit> OneFillStorage<E> for Cpu {
>>>>>>> 96a90080
    fn try_fill_with_ones<S: Shape>(
        &self,
        storage: &mut Self::Storage<S, E>,
    ) -> Result<(), Self::Err> {
<<<<<<< HEAD
        std::sync::Arc::make_mut(&mut storage.data).fill(One::one());
=======
        std::sync::Arc::make_mut(&mut storage.data).fill(E::ONE);
>>>>>>> 96a90080
        Ok(())
    }
}

impl<E: Unit> SampleTensor<E> for Cpu {
    fn try_sample_like<S: HasShape, D: Distribution<E>>(
        &self,
        src: &S,
        distr: D,
    ) -> Result<Tensor<S::Shape, E, Self>, Self::Err> {
        let mut storage = StridedArray::try_new_with(*src.shape(), Default::default())?;
        {
            let mut rng = self.rng.lock().unwrap();
            for v in storage.buf_iter_mut() {
                *v = rng.sample(&distr);
            }
        }
        Ok(self.upgrade(storage))
    }
    fn try_fill_with_distr<S: Shape, D: Distribution<E>>(
        &self,
        storage: &mut Self::Storage<S, E>,
        distr: D,
    ) -> Result<(), Self::Err> {
        {
            let mut rng = self.rng.lock().unwrap();
            for v in storage.buf_iter_mut() {
                *v = rng.sample(&distr);
            }
        }
        Ok(())
    }
}

impl<E: Unit> CopySlice<E> for Cpu {
    fn copy_from<S: Shape, T>(dst: &mut Tensor<S, E, Self, T>, src: &[E]) {
        std::sync::Arc::make_mut(&mut dst.storage.data).copy_from_slice(src);
    }
    fn copy_into<S: Shape, T>(src: &Tensor<S, E, Self, T>, dst: &mut [E]) {
        dst.copy_from_slice(src.storage.data.as_ref());
    }
}

impl<E: Unit> TensorFromVec<E> for Cpu {
    fn try_tensor_from_vec<S: Shape>(
        &self,
        src: Vec<E>,
        shape: S,
    ) -> Result<Tensor<S, E, Self>, Self::Err> {
        let num_elements = shape.num_elements();

        if src.len() != num_elements {
            Err(CpuError::WrongNumElements)
        } else {
            let array = StridedArray {
                data: Arc::new(src),
                shape,
                strides: shape.strides(),
            };

            Ok(self.upgrade(array))
        }
    }
}

impl<S: Shape, E: Unit> AsVec for StridedArray<S, E> {
    fn as_vec(&self) -> Vec<E> {
        let mut out = Vec::with_capacity(self.shape.num_elements());
        let mut iter = self.iter();
        while let Some(x) = iter.next() {
            out.push(*x);
        }
        out
    }
}

impl<E: Unit> AsArray for StridedArray<Rank0, E> {
    type Array = E;
    fn array(&self) -> Self::Array {
        let mut out: Self::Array = Default::default();
        out.clone_from(&self.data[0]);
        out
    }
}

impl<E: Unit, const M: usize> AsArray for StridedArray<Rank1<M>, E> {
    type Array = [E; M];
    fn array(&self) -> Self::Array {
        let mut out: Self::Array = [Default::default(); M];
        let mut iter = self.iter();
        for m in 0..M {
            out[m].clone_from(iter.next().unwrap());
        }
        out
    }
}

impl<E: Unit, const M: usize, const N: usize> AsArray for StridedArray<Rank2<M, N>, E> {
    type Array = [[E; N]; M];
    fn array(&self) -> Self::Array {
        let mut out: Self::Array = [[Default::default(); N]; M];
        let mut iter = self.iter();
        for m in 0..M {
            for n in 0..N {
                out[m][n].clone_from(iter.next().unwrap());
            }
        }
        out
    }
}

impl<E: Unit, const M: usize, const N: usize, const O: usize> AsArray
    for StridedArray<Rank3<M, N, O>, E>
{
    type Array = [[[E; O]; N]; M];
    fn array(&self) -> Self::Array {
        let mut out: Self::Array = [[[Default::default(); O]; N]; M];
        let mut iter = self.iter_with_index();
        while let Some((v, [m, n, o])) = iter.next() {
            out[m][n][o].clone_from(v);
        }
        out
    }
}

impl<E: Unit, const M: usize, const N: usize, const O: usize, const P: usize> AsArray
    for StridedArray<Rank4<M, N, O, P>, E>
{
    type Array = [[[[E; P]; O]; N]; M];
    fn array(&self) -> Self::Array {
        let mut out: Self::Array = [[[[Default::default(); P]; O]; N]; M];
        let mut iter = self.iter_with_index();
        while let Some((v, [m, n, o, p])) = iter.next() {
            out[m][n][o][p].clone_from(v);
        }
        out
    }
}<|MERGE_RESOLUTION|>--- conflicted
+++ resolved
@@ -66,33 +66,19 @@
     }
 }
 
-<<<<<<< HEAD
 impl<E: Unit + One> OnesTensor<E> for Cpu {
     fn try_ones_like<S: HasShape>(&self, src: &S) -> Result<Tensor<S::Shape, E, Self>, Self::Err> {
         let storage = StridedArray::try_new_with(*src.shape(), One::one())?;
-=======
-impl<E: Unit> OnesTensor<E> for Cpu {
-    fn try_ones_like<S: HasShape>(&self, src: &S) -> Result<Tensor<S::Shape, E, Self>, Self::Err> {
-        let storage = StridedArray::try_new_with(*src.shape(), E::ONE)?;
->>>>>>> 96a90080
         Ok(self.upgrade(storage))
     }
 }
 
-<<<<<<< HEAD
 impl<E: Unit + One> OneFillStorage<E> for Cpu {
-=======
-impl<E: Unit> OneFillStorage<E> for Cpu {
->>>>>>> 96a90080
     fn try_fill_with_ones<S: Shape>(
         &self,
         storage: &mut Self::Storage<S, E>,
     ) -> Result<(), Self::Err> {
-<<<<<<< HEAD
         std::sync::Arc::make_mut(&mut storage.data).fill(One::one());
-=======
-        std::sync::Arc::make_mut(&mut storage.data).fill(E::ONE);
->>>>>>> 96a90080
         Ok(())
     }
 }
