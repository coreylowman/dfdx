//! Standard loss functions such as [mse_loss()], [cross_entropy_with_logits_loss()], and more.

use crate::prelude::*;

/// [Mean Squared Error](https://en.wikipedia.org/wiki/Mean_squared_error).
/// This computes `(&targ - pred).square().mean()`.
///
/// See [mean()], [square()], and [sub()].
pub fn mse_loss<T: Reduce<AllAxes>>(pred: T, targ: &T::NoTape) -> T::Reduced {
    mean(square(sub(pred, targ)))
}

/// [Root Mean square error](https://en.wikipedia.org/wiki/Root-mean-square_deviation).
/// This computes `(&targ - pred).square().mean().sqrt()`
///
/// See [mse_loss()] and [sqrt()]
pub fn rmse_loss<T: Reduce<AllAxes>>(pred: T, targ: &T::NoTape) -> T::Reduced {
    sqrt(mse_loss(pred, targ))
}

/// [Mean absolute error](https://en.wikipedia.org/wiki/Mean_absolute_error).
/// This computes `(&targ - pred).abs().mean()`
///
/// See [mean()], [abs()], and [sub()]
pub fn mae_loss<T: Reduce<AllAxes>>(pred: T, targ: &T::NoTape) -> T::Reduced {
    mean(abs(sub(pred, targ)))
}

/// [Huber Loss](https://en.wikipedia.org/wiki/Huber_loss)
/// uses absolute error when the error is higher than `beta`, and squared error when the
/// error is lower than `beta`.
///
/// It computes:
/// 1. if `|x - y| < delta`: `0.5 * (x - y)^2`
/// 2. otherwise: `delta * (|x - y| - 0.5 * delta)`
///
/// # Example
/// ```rust
/// # use dfdx::prelude::*;
/// let x = Tensor1D::new([-1.0, -0.5]);
/// let y = Tensor1D::new([0.5, 0.5]);
/// let loss = huber_loss(x.traced(), &y, 1.0);
/// ```
pub fn huber_loss<T: Reduce<AllAxes>>(pred: T, targ: &T::NoTape, delta: T::Dtype) -> T::Reduced {
    let f = move |x: &f32, y: &f32| {
        if (x - y).abs() < delta {
            (x - y).powi(2) * 0.5
        } else {
            (x - y).abs() * delta - 0.5 * delta * delta
        }
    };
    let dfdx = move |x: &f32, y: &f32| {
        if (x - y) == 0.0 {
            0.0
        } else if (x - y).abs() < delta {
            x - y
        } else {
            (x - y).signum() * delta
        }
    };
    let dfdy = move |x: &f32, y: &f32| {
        if (x - y) == 0.0 {
            0.0
        } else if (x - y).abs() < delta {
            y - x
        } else {
            (y - x).signum() * delta
        }
    };
    mean(crate::tensor_ops::utils::binary_map(
        pred, targ, f, dfdx, dfdy,
    ))
}

/// Smooth l1 loss (closely related to [Huber Loss](https://en.wikipedia.org/wiki/Huber_loss))
/// uses absolute error when the error is higher than `beta`, and squared error when the
/// error is lower than `beta`.
///
/// It computes:
/// 1. if `|x - y| < beta`: `0.5 * (x - y)^2 / beta`
/// 2. otherwise: `|x - y| - 0.5 * beta`
///
/// # Example
/// ```rust
/// # use dfdx::prelude::*;
/// let x = Tensor1D::new([-1.0, -0.5]);
/// let y = Tensor1D::new([0.5, 0.5]);
/// let loss = smooth_l1_loss(x.traced(), &y, 1.0);
/// ```
pub fn smooth_l1_loss<T: Reduce<AllAxes>>(pred: T, targ: &T::NoTape, beta: T::Dtype) -> T::Reduced {
    div_scalar(huber_loss(pred, targ, beta), beta)
}

/// [Cross entropy loss](https://en.wikipedia.org/wiki/Cross_entropy#Cross-entropy_loss_function_and_logistic_regression).
/// This computes: `-(logits.log_softmax() * target_probs).sum(-1).mean()`
///
/// This will call `log_softmax(logits)`, so make sure logits is **not** the
/// output from [softmax()] or [log_softmax()] already.
///
/// # Arguments
///
/// - `logits`: The un-normalized output from a model. [log_softmax()] is called **in** this function
/// - `target_probs`: Target containing probability vectors **NOT** class indices.
///
/// # Example
/// ```rust
/// # use dfdx::prelude::*;
/// let logits = Tensor1D::new([-1.0, -0.5]);
/// let target_probs = Tensor1D::new([0.5, 0.5]);
/// let loss = cross_entropy_with_logits_loss(logits.traced(), &target_probs);
/// ```
pub fn cross_entropy_with_logits_loss<T>(
    logits: T,
    target_probs: &T::NoTape,
) -> <T as Reduce<AllAxes>>::Reduced
where
    T: Reduce<AllAxes> + Reduce<<<T as HasArrayType>::Array as HasLastAxis>::LastAxis>,
{
    let probs = log_softmax::<_, <T::Array as HasLastAxis>::LastAxis>(logits);
    let r = negate(mean::<_, AllAxes>(mul(probs, target_probs)));
    mul_scalar(r, <T::Array as HasLastAxis>::SIZE as f32)
}

/// [KL Divergence loss](https://en.wikipedia.org/wiki/Kullback%E2%80%93Leibler_divergence).
/// This computes `(target_probs * (target_probs.log() - logits.log_softmax())).sum(-1).mean()`
///
/// This will call `log_softmax(logits)`, so make sure logits is **not** the
/// output from [softmax()] or [log_softmax()] already.
///
/// # Arguments
///
/// - `logits`: The un-normalized output from a model. [log_softmax()] is called **in** this function
/// - `target_probs`: Target containing probability vectors **NOT** class indices.
///
/// # Example
/// ```rust
/// # use dfdx::prelude::*;
/// let logits = Tensor1D::new([-1.0, -0.5]);
/// let target_probs = Tensor1D::new([0.5, 0.5]);
/// let loss = kl_div_with_logits_loss(logits.traced(), &target_probs);
/// ```
pub fn kl_div_with_logits_loss<T>(
    logits: T,
    target_probs: &T::NoTape,
) -> <T as Reduce<AllAxes>>::Reduced
where
    T: Reduce<AllAxes> + Reduce<<<T as HasArrayType>::Array as HasLastAxis>::LastAxis>,
{
    let probs = log_softmax::<_, <T::Array as HasLastAxis>::LastAxis>(logits);
    let r = negate(mean::<_, AllAxes>(mul(
        sub(probs, &ln(target_probs.duplicate())),
        target_probs,
    )));
    mul_scalar(r, <T::Array as HasLastAxis>::SIZE as f32)
}

/// [Binary Cross Entropy](https://en.wikipedia.org/wiki/Cross_entropy#Cross-entropy_loss_function_and_logistic_regression) With Logits in numerically stable way.
///
/// Computes `target_probs * log(sigmoid(logits)) + (1 - target_probs) * log(1 - sigmoid(logits))`
/// as `(1 - target_probs) * logits + log(1 + exp(-logits))`.
///
/// # Inputs
/// - `logits` - unnormalized inputs. **NOT** output of sigmoid
/// - `target_probs` - target values between 0 and 1.
///
/// # Example
/// ```rust
/// # use dfdx::prelude::*;
/// let logits = Tensor1D::new([-1.0, -0.5]);
/// let target_probs = Tensor1D::new([1.0, 0.25]);
/// let loss = binary_cross_entropy_with_logits_loss(logits.traced(), &target_probs);
/// ```
///
/// # Numerically Stable Derivation
///
/// See <https://www.tensorflow.org/api_docs/python/tf/nn/sigmoid_cross_entropy_with_logits>
/// for more information on this.
pub fn binary_cross_entropy_with_logits_loss<T: Reduce<AllAxes>>(
    logits: T,
    target_probs: &T::NoTape,
) -> T::Reduced {
    mean(crate::tensor_ops::utils::binary_map(
        logits,
        target_probs,
        |logit, prob| logit.max(0.0) - logit * prob + (1.0 + (-logit.abs()).exp()).ln(),
        |logit, prob| 1.0 - prob - (1.0 + logit.exp()).recip(),
        |logit, _| -logit,
    ))
}

#[cfg(test)]
mod tests {
    use crate::tests::assert_close;

    use super::*;

    #[test]
    fn test_mse() {
        let x = Tensor1D::new([0.87248087, -0.24252531, -1.0060949, 1.155084, 1.5545048]);
        let y = Tensor1D::new([-0.90954804, -1.0193185, -0.39221755, 2.2524886, 1.3035554]);
        let loss = mse_loss(x.trace(), &y);
        assert_eq!(loss.data(), &1.0846305);
        let g = backward(loss);
        assert_eq!(
            g.ref_gradient(&x),
            &[0.7128116, 0.31071725, -0.24555098, -0.43896183, 0.10037976]
        );
    }

    #[test]
    fn test_mae() {
        let x = Tensor1D::new([0.87248087, -0.24252531, -1.0060949, 1.155084, 1.5545048]);
        let y = Tensor1D::new([-0.90954804, -1.0193186, -0.39221755, 2.2524886, 1.3035554]);
        let loss = mae_loss(x.trace(), &y);
        assert_eq!(loss.data(), &0.9042107);
        let g = backward(loss);
        assert_eq!(g.ref_gradient(&x), &[0.2, 0.2, -0.2, -0.2, 0.2]);
    }

    #[test]
    fn test_soft_cross_entropy() {
        let x = tensor([
            [0.01322946, 0.7367754, -0.8874471, 0.6997109, 0.98312855],
            [-0.19822043, 1.192167, -0.7495395, -1.5733303, -1.4898887],
        ]);
        let y = tensor([
            [0.3180433, 0.15164024, 0.2352255, 0.08821669, 0.20687431],
            [0.15627657, 0.29779273, 0.10897867, 0.2879545, 0.14899758],
        ]);
        let loss = cross_entropy_with_logits_loss(x.trace(), &y);
<<<<<<< HEAD
        assert_eq!(loss.data(), &1.9889611);
        let g = loss.backward();
        assert_close(
=======
        assert_eq!(loss.data(), &1.8713832);
        let g = backward(loss);
        assert_eq!(
>>>>>>> dca235f3
            g.ref_gradient(&x),
            &[
                [-0.0972354, 0.0515665, -0.09250933, 0.07864318, 0.05953507],
                [0.0035581, 0.1792296, -0.0074167, -0.1233234, -0.0520476],
            ],
        );
        assert_close(
            g.ref_gradient(&y),
            &[
                [1.0454637, 0.6836907, 1.4958019, 0.70222294, 0.56051415],
                [0.9057989, 0.21060522, 1.1814584, 1.5933538, 1.5516331],
            ],
        );
    }

    #[test]
    fn test_hard_crossentropy() {
        let x = Tensor1D::new([0.87248087, -0.24252531, -1.0060949, 1.155084, 1.5545048]);
        let losses = [1.5655229, 2.680529, 3.444099, 1.2829198, 0.883499];
        for i in 0..5 {
            let mut targ = [0.0; 5];
            targ[i] = 1.0;
            let y = Tensor1D::new(targ);
            let loss = cross_entropy_with_logits_loss(x.trace(), &y);
            assert_eq!(*loss.data(), losses[i]);
        }
    }

    #[test]
    fn test_kl_div() {
        let logits = Tensor2D::new([
            [-0.2354, 0.4408, 0.9688],
            [-0.2187, -0.3451, -1.5473],
            [0.7420, 0.7186, 1.0785],
            [-1.2231, 0.2536, 0.3489],
            [-0.9163, -0.2289, 0.2576],
        ]);
        let targ = Tensor2D::new([
            [0.3178, 0.5344, 0.1479],
            [0.1915, 0.6178, 0.1907],
            [0.4834, 0.1789, 0.3377],
            [0.5809, 0.3623, 0.0568],
            [0.0166, 0.8512, 0.1322],
        ]);
        let loss = kl_div_with_logits_loss(logits.trace(), &targ);
<<<<<<< HEAD
        assert_eq!(loss.data(), &0.40656143);
        let gradients = loss.backward();
=======
        assert_eq!(loss.data(), &0.40656146);
        let gradients = backward(loss);
>>>>>>> dca235f3
        assert_eq!(
            gradients.ref_gradient(&logits),
            &[
                [-0.031813223, -0.044453412, 0.07626665],
                [0.05489187, -0.04143352, -0.013458336],
                [-0.037454266, 0.02207594, 0.015378334],
                [-0.09656205, 0.013436668, 0.083125375],
                [0.02881821, -0.10633193, 0.0775137]
            ]
        );
    }

    #[test]
    fn test_bce() {
        let logit = Tensor2D::new([
            [-0.4092005, -0.6706018, 0.9201696],
            [-1.6583557, 1.6978683, -1.4827578],
            [-0.9571696, -1.0971526, 0.8801755],
        ]);
        let prob = Tensor2D::new([
            [0.365251, 0.8322099, 0.482717],
            [0.168392, 0.7987092, 0.1177533],
            [0.7026833, 0.5563793, 0.6429267],
        ]);
        let loss = binary_cross_entropy_with_logits_loss(logit.trace(), &prob);
        assert_eq!(loss.data(), &0.7045728);

        let gradients = backward(loss);

        assert_eq!(
            gradients.ref_gradient(&logit),
            &[
                [0.003761424, -0.054871976, 0.025817735],
                [-0.0009343492, 0.0051718787, 0.0074731046],
                [-0.047248676, -0.03401173, 0.0071035423]
            ]
        );

        assert_eq!(
            gradients.ref_gradient(&prob),
            &[
                [0.04546672, 0.07451131, -0.10224107],
                [0.18426175, -0.18865204, 0.16475087],
                [0.10635218, 0.12190584, -0.097797275]
            ]
        );
    }

    #[test]
    fn test_bce_wide_range() {
        let logit = Tensor2D::new([[100.0; 3], [-100.0; 3], [-1.0, 0.0, 1.0]]);
        let targ = Tensor2D::new([[0.0, 0.5, 1.0]; 3]);

        let loss = binary_cross_entropy_with_logits_loss(logit.trace(), &targ);
        assert_eq!(loss.data(), &33.479965);

        let gradients = backward(loss);

        assert_eq!(
            gradients.ref_gradient(&logit),
            &[
                [0.11111111, 0.055555556, 0.0],
                [0.0, -0.055555556, -0.11111111],
                [0.029882379, 0.0, -0.02988238]
            ]
        );

        assert_eq!(
            gradients.ref_gradient(&targ),
            &[
                [-11.111112, -11.111112, -11.111112],
                [11.111112, 11.111112, 11.111112],
                [0.11111111, 0.0, -0.11111111]
            ]
        );
    }

    #[test]
    fn test_huber_loss() {
        let x = Tensor2D::new([
            [1.0095837, -1.0026205, -0.1126093, -0.1539351, -0.3688708],
            [2.6373475, 0.6761999, -1.3586733, 0.486154, -0.6206786],
            [-1.2967702, -0.1273358, 1.3558478, 0.0787393, 1.0921133],
        ]);
        let y = Tensor2D::new([
            [1.2569424, -1.2246597, 0.7995769, 0.0339246, -0.3688708],
            [1.472675, 0.8260061, 0.7839395, -0.0541475, -0.6206786],
            [-2.0449343, 1.8117315, 1.7505344, -1.2522424, 1.0921133],
        ]);

        let loss = huber_loss(x.trace(), &y, 0.5);
        assert_eq!(loss.data(), &0.24506615);

        let gradients = backward(loss);
        assert_eq!(
            gradients.ref_gradient(&x),
            &[
                [-0.016490579, 0.014802615, -0.033333335, -0.012523981, 0.0],
                [0.033333335, -0.0099870805, -0.033333335, 0.033333335, 0.0],
                [0.033333335, -0.033333335, -0.02631244, 0.033333335, 0.0]
            ]
        );
        assert_eq!(
            gradients.ref_gradient(&y),
            &[
                [0.016490579, -0.014802615, 0.033333335, 0.012523981, 0.0],
                [-0.033333335, 0.0099870805, 0.033333335, -0.033333335, 0.0],
                [-0.033333335, 0.033333335, 0.02631244, -0.033333335, 0.0]
            ]
        );
    }

    #[test]
    fn test_smooth_l1_loss() {
        let x = Tensor2D::new([
            [1.0095837, -1.0026205, -0.1126093, -0.1539351, -0.3688708],
            [2.6373475, 0.6761999, -1.3586733, 0.486154, -0.6206786],
            [-1.2967702, -0.1273358, 1.3558478, 0.0787393, 1.0921133],
        ]);
        let y = Tensor2D::new([
            [1.2569424, -1.2246597, 0.7995769, 0.0339246, -0.3688708],
            [1.472675, 0.8260061, 0.7839395, -0.0541475, -0.6206786],
            [-2.0449343, 1.8117315, 1.7505344, -1.2522424, 1.0921133],
        ]);

        let loss = smooth_l1_loss(x.trace(), &y, 0.5);
        assert_eq!(loss.data(), &0.4901323);

        let gradients = backward(loss);
        assert_eq!(
            gradients.ref_gradient(&x),
            &[
                [-0.032981157, 0.02960523, -0.06666667, -0.025047962, 0.0],
                [0.06666667, -0.019974161, -0.06666667, 0.06666667, 0.0],
                [0.06666667, -0.06666667, -0.05262488, 0.06666667, 0.0]
            ]
        );
        assert_eq!(
            gradients.ref_gradient(&y),
            &[
                [0.032981157, -0.02960523, 0.06666667, 0.025047962, 0.0],
                [-0.06666667, 0.019974161, 0.06666667, -0.06666667, 0.0],
                [-0.06666667, 0.06666667, 0.05262488, -0.06666667, 0.0]
            ]
        );
    }
}<|MERGE_RESOLUTION|>--- conflicted
+++ resolved
@@ -228,15 +228,9 @@
             [0.15627657, 0.29779273, 0.10897867, 0.2879545, 0.14899758],
         ]);
         let loss = cross_entropy_with_logits_loss(x.trace(), &y);
-<<<<<<< HEAD
         assert_eq!(loss.data(), &1.9889611);
         let g = loss.backward();
         assert_close(
-=======
-        assert_eq!(loss.data(), &1.8713832);
-        let g = backward(loss);
-        assert_eq!(
->>>>>>> dca235f3
             g.ref_gradient(&x),
             &[
                 [-0.0972354, 0.0515665, -0.09250933, 0.07864318, 0.05953507],
@@ -282,13 +276,8 @@
             [0.0166, 0.8512, 0.1322],
         ]);
         let loss = kl_div_with_logits_loss(logits.trace(), &targ);
-<<<<<<< HEAD
         assert_eq!(loss.data(), &0.40656143);
         let gradients = loss.backward();
-=======
-        assert_eq!(loss.data(), &0.40656146);
-        let gradients = backward(loss);
->>>>>>> dca235f3
         assert_eq!(
             gradients.ref_gradient(&logits),
             &[
