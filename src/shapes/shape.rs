--- conflicted
+++ resolved
@@ -119,7 +119,6 @@
 
 impl<const M: usize> ConstDim for Const<M> {}
 
-<<<<<<< HEAD
 impl<const N: usize> core::ops::Add<Const<N>> for Dyn {
     type Output = Dyn;
     fn add(self, rhs: Const<N>) -> Self::Output {
@@ -139,7 +138,9 @@
     type Output = Const<{ N + M }>;
     fn add(self, rhs: Const<N>) -> Self::Output {
         Const
-=======
+    }
+}
+
 /// Represents either `[T; N]` or `Vec<T>`
 pub trait Array<T>: IntoIterator<Item = T> {
     type Dim: Dim;
@@ -155,7 +156,6 @@
     type Dim = usize;
     fn dim(&self) -> Self::Dim {
         self.len()
->>>>>>> 79aef61c
     }
 }
 
