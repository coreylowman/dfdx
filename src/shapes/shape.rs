use super::{axes::*, ReduceShapeTo};

/// Represents a unit type, but no arithmetic.
pub trait Unit:
    'static
    + Copy
    + Clone
    + Default
    + std::fmt::Debug
    + PartialEq
    + PartialOrd
    + Send
    + Sync
    + std::marker::Unpin
{
    const ONE: Self;
}
impl Unit for f32 {
    const ONE: Self = 1.0;
}
impl Unit for f64 {
    const ONE: Self = 1.0;
}
impl Unit for usize {
    const ONE: Self = 1;
}
impl Unit for bool {
    const ONE: Self = true;
}
<<<<<<< HEAD
impl Unit for f32 {}
impl Unit for f64 {}
impl Unit for usize {}
impl Unit for u8 {}
impl Unit for u16 {}
impl Unit for u32 {}
impl Unit for u64 {}
impl Unit for u128 {}
impl Unit for isize {}
impl Unit for i8 {}
impl Unit for i16 {}
impl Unit for i32 {}
impl Unit for i64 {}
impl Unit for i128 {}
impl Unit for bool {}
=======
>>>>>>> 72f22554

/// Represents something that has a [Unit].
pub trait HasUnitType {
    type Unit: Unit;
}

/// Represents a data type or element of an array.
pub trait Dtype:
    Unit
    + std::ops::Add<Self, Output = Self>
    + std::ops::Sub<Self, Output = Self>
    + std::ops::Mul<Self, Output = Self>
    + std::ops::Div<Self, Output = Self>
    + std::ops::AddAssign
    + std::ops::SubAssign
    + std::ops::MulAssign
    + std::ops::DivAssign
{
}
impl Dtype for f32 {}
impl Dtype for f64 {}
impl Dtype for usize {}

/// Represents something that has a [Dtype].
pub trait HasDtype {
    type Dtype: Dtype;
}

/// Represents a single dimension of a multi dimensional [Shape]
pub trait Dim: 'static + Copy + Clone + std::fmt::Debug + Send + Sync + Eq + PartialEq {
    fn size(&self) -> usize;
    fn from_size(size: usize) -> Option<Self>;
}

/// Represents a single dimension where all
/// instances are guarunteed to be the same size at compile time.
pub trait ConstDim: Default + Dim {}

impl Dim for usize {
    #[inline(always)]
    fn size(&self) -> usize {
        *self
    }
    #[inline(always)]
    fn from_size(size: usize) -> Option<Self> {
        Some(size)
    }
}

/// Represents a [Dim] with size known at compile time
#[derive(Clone, Copy, Debug, Default, Eq, PartialEq)]
pub struct Const<const M: usize>;
impl<const M: usize> Dim for Const<M> {
    #[inline(always)]
    fn size(&self) -> usize {
        M
    }
    #[inline(always)]
    fn from_size(size: usize) -> Option<Self> {
        if size == M {
            Some(Const)
        } else {
            None
        }
    }
}

impl<const M: usize> ConstDim for Const<M> {}

/// A collection of dimensions ([Dim]) that change how a multi-dimensional
/// array is interacted with.
pub trait Shape:
    'static
    + std::fmt::Debug
    + Clone
    + Copy
    + Send
    + Sync
    + Eq
    + PartialEq
    + HasAxes<Self::AllAxes>
    + HasAxes<Self::LastAxis>
    + ReduceShapeTo<(), Self::AllAxes>
{
    /// The number of dimensions the shape has
    const NUM_DIMS: usize;

    /// Is `[usize; Self::NUM_DIMS]`, but that is not usable yet.
    type Concrete: std::fmt::Debug
        + Clone
        + Copy
        + Default
        + Eq
        + PartialEq
        + std::ops::Index<usize, Output = usize>
        + std::ops::IndexMut<usize>
        + Send
        + Sync
        + IntoIterator<Item = usize>
        + Into<std::vec::Vec<usize>>;

    /// All the axes of this shape
    type AllAxes: Axes;

    /// The last axis of this shape
    type LastAxis: Axes;

    fn concrete(&self) -> Self::Concrete;
    fn from_concrete(concrete: &Self::Concrete) -> Option<Self>;

    /// The number of elements in this shape; the product of all dimensions.
    #[inline(always)]
    fn num_elements(&self) -> usize {
        self.concrete().into_iter().product()
    }

    /// The strides of how this shape is layed out in memory.
    #[inline(always)]
    fn strides(&self) -> Self::Concrete {
        let sizes = self.concrete();
        let mut strides: Self::Concrete = Default::default();
        strides[Self::NUM_DIMS - 1] = 1;
        for i in (0..(Self::NUM_DIMS - 1)).rev() {
            strides[i] = strides[i + 1] * sizes[i + 1];
        }
        strides
    }
}

/// Represents a [Shape] that has all [ConstDim]s
pub trait ConstShape: Default + Shape {}

/// Represents something that has a [Shape].
pub trait HasShape {
    type WithShape<New: Shape>: HasShape<Shape = New>;
    type Shape: Shape;
    fn shape(&self) -> &Self::Shape;
}

impl<S: Shape> HasShape for S {
    type WithShape<New: Shape> = New;
    type Shape = Self;
    fn shape(&self) -> &Self::Shape {
        self
    }
}

/// Compile time known shape with 0 dimensions
pub type Rank0 = ();
/// Compile time known shape with 1 dimensions
pub type Rank1<const M: usize> = (Const<M>,);
/// Compile time known shape with 2 dimensions
pub type Rank2<const M: usize, const N: usize> = (Const<M>, Const<N>);
/// Compile time known shape with 3 dimensions
pub type Rank3<const M: usize, const N: usize, const O: usize> = (Const<M>, Const<N>, Const<O>);
/// Compile time known shape with 4 dimensions
pub type Rank4<const M: usize, const N: usize, const O: usize, const P: usize> =
    (Const<M>, Const<N>, Const<O>, Const<P>);
/// Compile time known shape with 5 dimensions
pub type Rank5<const M: usize, const N: usize, const O: usize, const P: usize, const Q: usize> =
    (Const<M>, Const<N>, Const<O>, Const<P>, Const<Q>);
#[rustfmt::skip]
/// Compile time known shape with 6 dimensions
pub type Rank6<const M: usize, const N: usize, const O: usize, const P: usize, const Q: usize, const R: usize> =
    (Const<M>, Const<N>, Const<O>, Const<P>, Const<Q>, Const<R>);

macro_rules! shape {
    (($($D:tt $Idx:tt),*), rank=$Num:expr, all=$All:tt) => {
        impl<$($D: Dim, )*> Shape for ($($D, )*) {
            const NUM_DIMS: usize = $Num;
            type Concrete = [usize; $Num];
            type AllAxes = $All<$($Idx,)*>;
            type LastAxis = Axis<{$Num - 1}>;
            #[inline(always)]
            fn concrete(&self) -> Self::Concrete {
                [$(self.$Idx.size(), )*]
            }
            #[inline(always)]
            fn from_concrete(concrete: &Self::Concrete) -> Option<Self> {
                Some(($(Dim::from_size(concrete[$Idx])?, )*))
            }
        }
        impl<$($D: ConstDim, )*> ConstShape for ($($D, )*) { }

        impl Shape for [usize; $Num] {
            const NUM_DIMS: usize = $Num;
            type Concrete = Self;
            type AllAxes = $All<$($Idx,)*>;
            type LastAxis = Axis<{$Num - 1}>;

            fn concrete(&self) -> Self::Concrete {
                *self
            }

            fn from_concrete(concrete: &Self::Concrete) -> Option<Self> {
                Some(*concrete)
            }
        }
    };
}

impl Shape for () {
    const NUM_DIMS: usize = 0;
    type Concrete = [usize; 0];
    type AllAxes = Axis<0>;
    type LastAxis = Axis<0>;
    #[inline(always)]
    fn concrete(&self) -> Self::Concrete {
        []
    }
    #[inline(always)]
    fn strides(&self) -> Self::Concrete {
        []
    }
    #[inline(always)]
    fn from_concrete(_: &Self::Concrete) -> Option<Self> {
        Some(())
    }
}
impl ConstShape for () {}

shape!((D1 0), rank=1, all=Axis);
shape!((D1 0, D2 1), rank=2, all=Axes2);
shape!((D1 0, D2 1, D3 2), rank=3, all=Axes3);
shape!((D1 0, D2 1, D3 2, D4 3), rank=4, all=Axes4);
shape!((D1 0, D2 1, D3 2, D4 3, D5 4), rank=5, all=Axes5);
shape!((D1 0, D2 1, D3 2, D4 3, D5 4, D6 5), rank=6, all=Axes6);<|MERGE_RESOLUTION|>--- conflicted
+++ resolved
@@ -15,36 +15,30 @@
 {
     const ONE: Self;
 }
-impl Unit for f32 {
-    const ONE: Self = 1.0;
-}
-impl Unit for f64 {
-    const ONE: Self = 1.0;
-}
-impl Unit for usize {
-    const ONE: Self = 1;
-}
-impl Unit for bool {
-    const ONE: Self = true;
-}
-<<<<<<< HEAD
-impl Unit for f32 {}
-impl Unit for f64 {}
-impl Unit for usize {}
-impl Unit for u8 {}
-impl Unit for u16 {}
-impl Unit for u32 {}
-impl Unit for u64 {}
-impl Unit for u128 {}
-impl Unit for isize {}
-impl Unit for i8 {}
-impl Unit for i16 {}
-impl Unit for i32 {}
-impl Unit for i64 {}
-impl Unit for i128 {}
-impl Unit for bool {}
-=======
->>>>>>> 72f22554
+
+macro_rules! unit {
+    ($type:ty, $one:expr) => {
+        impl Unit for $type {
+            const ONE: Self = $one;
+        }
+    };
+}
+
+unit!(f32, 1.0);
+unit!(f64, 1.0);
+unit!(usize, 1);
+unit!(isize, 1);
+unit!(u8, 1);
+unit!(i8, 1);
+unit!(u16, 1);
+unit!(i16, 1);
+unit!(u32, 1);
+unit!(i32, 1);
+unit!(u64, 1);
+unit!(i64, 1);
+unit!(u128, 1);
+unit!(i128, 1);
+unit!(bool, true);
 
 /// Represents something that has a [Unit].
 pub trait HasUnitType {
