--- conflicted
+++ resolved
@@ -241,8 +241,6 @@
 
 #[cfg(test)]
 pub(crate) mod tests {
-    pub(crate) use num_traits::Float;
-
     #[cfg(not(feature = "cuda"))]
     pub type TestDevice = crate::tensor::Cpu;
 
@@ -455,46 +453,6 @@
             }
         }};
     }
-<<<<<<< HEAD
-
-    pub trait NdMap {
-        type Elem;
-        type Mapped<O>;
-        fn ndmap<O, F: Copy + FnMut(Self::Elem) -> O>(&self, f: F) -> Self::Mapped<O>;
-    }
-
-    impl NdMap for f32 {
-        type Elem = Self;
-        type Mapped<O> = O;
-        fn ndmap<O, F: Copy + FnMut(Self::Elem) -> O>(&self, f: F) -> O {
-            f(*self)
-        }
-    }
-
-    impl NdMap for f64 {
-        type Elem = Self;
-        type Mapped<O> = O;
-        fn ndmap<O, F: Copy + FnMut(Self::Elem) -> O>(&self, f: F) -> O {
-            f(*self)
-        }
-    }
-
-    impl<T: NdMap, const M: usize> NdMap for [T; M] {
-        type Elem = T::Elem;
-        type Mapped<O> = [T::Mapped<O>; M];
-        fn ndmap<O, F: Copy + FnMut(Self::Elem) -> O>(&self, f: F) -> Self::Mapped<O> {
-            self.map(|t| t.ndmap(f))
-        }
-    }
-
-    #[macro_export]
-    macro_rules! test_dtype {
-        ($Val:expr) => {
-            $Val.ndmap(TestDtype::from_f64)
-        };
-    }
-    pub(crate) use test_dtype;
-=======
+
     pub(crate) use assert_close;
->>>>>>> 8b906d98
 }