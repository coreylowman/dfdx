--- conflicted
+++ resolved
@@ -168,25 +168,9 @@
     #[cfg(not(feature = "test-cuda"))]
     pub type TestDevice = crate::tensor::Cpu;
 
-<<<<<<< HEAD
     #[cfg(feature = "test-cuda")]
     pub type TestDevice = crate::tensor::Cuda;
 
-    macro_rules! build_test_device {
-        () => {{
-            use crate::tensor::Cpu;
-            Cpu::default()
-        }};
-        ($Seed:expr) => {{
-            use crate::tensor::Cpu;
-            Cpu::seed_from_u64($Seed)
-        }};
-    }
-
-    pub(crate) use build_test_device;
-
-=======
->>>>>>> 62e415f0
     pub trait AssertClose {
         fn get_far_pair(&self, rhs: &Self, tolerance: f32) -> Option<(f32, f32)>;
         fn assert_close(&self, rhs: &Self, tolerance: f32)
