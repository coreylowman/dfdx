use crate::{gradients::*, shapes::*, tensor::*, tensor_ops::*};

use super::{tensor_collection::*, BuildModule, BuildOnDevice, Module, ModuleMut, ToDevice};

pub mod builder {
    #[derive(Debug, Copy, Clone, Eq, PartialEq)]
    pub struct BatchNorm2D<const C: usize>;
}

impl<const C: usize, E: Dtype, D: Device<E>> BuildOnDevice<D, E> for builder::BatchNorm2D<C>
where
    BatchNorm2D<C, E, D>: BuildModule<D, E>,
{
    type Built = BatchNorm2D<C, E, D>;
    fn try_build_on_device(device: &D) -> Result<Self::Built, D::Err> {
        Self::Built::try_build(device)
    }
}

/// generic batchnorm forward for training
pub fn train_fwd<'a, const C: usize, S: Shape, E: Dtype, D: Device<E>, T: Tape<E, D>, Ax: Axes>(
    x: Tensor<S, E, D, T>,
    var: &mut Tensor<Rank1<C>, E, D>,
    mean: &'a mut Tensor<Rank1<C>, E, D>,
    scale: &Tensor<Rank1<C>, E, D>,
    bias: &Tensor<Rank1<C>, E, D>,
    epsilon: E,
    momentum: E,
) -> Result<Tensor<S, E, D, T>, D::Err>
where
    S: HasAxes<Ax> + ReduceShapeTo<Rank1<C>, Ax>,
{
    let n = E::from_usize(<S as HasAxes<Ax>>::size(x.shape())).unwrap();
    let shape = *x.shape();

    // compute statistics for updating running stats later - on tape
    let mean_chan = x.retaped::<T>().try_mean::<Rank1<C>, _>()?;

    // update statistics since we are training - off tape
    let temp_mean = &mut mean
        .clone()
        .try_mul(E::ONE - momentum)?
        .try_add(mean_chan.retaped::<NoneTape>().try_mul(momentum)?)?;
    mean.data = temp_mean.data.clone();

    let centered = x - mean_chan.try_broadcast_like(&shape)?;

    let var_chan = centered.retaped::<T>().square().mean::<Rank1<C>, _>();

    // NOTE: uses unbiased variance in running estimate
    let temp_var = &mut var.clone().try_mul(E::ONE - momentum)?.try_add(
        var_chan
            .retaped::<NoneTape>()
            .try_mul(momentum * n / (n - E::ONE))?,
    )?;
    var.data = temp_var.data.clone();

    // statistics for normalizing - on tape
    let std = (var_chan + epsilon).try_sqrt()?;

    // record broadcast of scale & bias - on tape
    let scale = (scale.retaped::<T>() / std).try_broadcast_like(&shape)?;
    let bias = bias.retaped::<T>().try_broadcast_like(&shape)?;

    // normalize & affine - on tape
    centered.try_mul(scale)?.try_add(bias)
}

/// generic batchnorm forward for inference
pub fn infer_fwd<const C: usize, S: Shape, E: Dtype, D: Device<E>, Ax: Axes>(
    x: Tensor<S, E, D>,
    var: &Tensor<Rank1<C>, E, D>,
    mean: &Tensor<Rank1<C>, E, D>,
    scale: &Tensor<Rank1<C>, E, D>,
    bias: &Tensor<Rank1<C>, E, D>,
    epsilon: E,
) -> Result<Tensor<S, E, D>, D::Err>
where
    Rank1<C>: BroadcastShapeTo<S, Ax>,
{
    let shape = *x.shape();

    // statistics for normalizing
    let std = (var.clone() + epsilon).try_sqrt()?;
    let mean = mean.clone();

    // normalize & affine
    let x = x.try_sub(mean.try_broadcast_like(&shape)?)?;
    let x = x.try_div(std.try_broadcast_like(&shape)?)?;
    let x = x.try_mul(scale.clone().try_broadcast_like(&shape)?)?;
    x.try_add(bias.clone().try_broadcast_like(&shape)?)
}

/// Batch normalization for images as described in
/// [Batch Normalization: Accelerating Deep Network Training
/// by Reducing Internal Covariate Shift](https://arxiv.org/abs/1502.03167)
///
/// Generics:
///
/// - `C` the size of the spatial dimension to reduce. For 3d tensors this is the 0th
///   dimension. For 4d tensors, this is the 1st dimension.
///
/// # Training vs Inference
///
/// BatchNorm2D supports the following cases (see sections below for more details):
/// 1. **Training**: [ModuleMut] and [OwnedTape] on the input tensor
/// 2. **Inference**: [Module] and [NoneTape] on the input tensor.
///
/// *NOTE: ModuleMut/NoneTape, and Module/OwnedTape will fail to compile.*
///
/// Examples:
/// ```rust
/// # use dfdx::prelude::*;
/// # let dev: Cpu = Default::default();
/// type Model = BatchNorm2D<3>;
/// let bn = dev.build_module::<Model, f32>();
/// let _ = bn.forward(dev.zeros::<Rank3<3, 2, 2>>());
/// let _ = bn.forward(dev.zeros::<Rank4<4, 3, 2, 2>>());
/// ```
///
/// ### Training
/// - Running statistics: updated with momentum
/// - Normalization: calculated using batch stats
///
/// ### Inference
/// - Running statistics: **not** updated
/// - Normalization: calculated using running stats
#[derive(Clone, Debug)]
pub struct BatchNorm2D<const C: usize, E: Dtype, D: DeviceStorage> {
    /// Scale for affine transform. Defaults to 1.0
    pub scale: Tensor<Rank1<C>, E, D>,
    /// Bias for affine transform. Defaults to 0.0
    pub bias: Tensor<Rank1<C>, E, D>,
    /// Spatial mean that is updated during training. Defaults to 0.0
    pub running_mean: Tensor<Rank1<C>, E, D>,
    /// Spatial variance that is updated during training. Defaults to 1.0
    pub running_var: Tensor<Rank1<C>, E, D>,
    /// Added to variance before taking sqrt for numerical stability. Defaults to 1e-5
    pub epsilon: E,
    /// Controls exponential moving average of running stats.Defaults to 0.1
    ///
    /// `running_stat * (1.0 - momentum) + stat * momentum`.
    pub momentum: E,
}

impl<const C: usize, E: Dtype, D: Device<E>> BatchNorm2D<C, E, D> {
    fn infer_fwd<S: Shape, Ax: Axes>(&self, x: Tensor<S, E, D>) -> Result<Tensor<S, E, D>, D::Err>
    where
        Rank1<C>: BroadcastShapeTo<S, Ax>,
    {
        infer_fwd(
            x,
            &self.running_var,
            &self.running_mean,
            &self.scale,
            &self.bias,
            self.epsilon,
        )
    }

    fn train_fwd<S: Shape, T: Tape<E, D>, Ax: Axes>(
        &mut self,
        x: Tensor<S, E, D, T>,
    ) -> Result<Tensor<S, E, D, T>, D::Err>
    where
        S: HasAxes<Ax> + ReduceShapeTo<Rank1<C>, Ax>,
    {
<<<<<<< HEAD
        train_fwd(
            x,
            &mut self.running_var,
            &mut self.running_mean,
            &self.scale,
            &self.bias,
            self.epsilon,
            self.momentum,
        )
=======
        let n = E::from_usize(<S as HasAxes<Ax>>::size(x.shape())).unwrap();
        let shape = *x.shape();

        // compute statistics for updating running stats later - on tape
        let mean_chan = x.retaped::<T>().try_mean::<Rank1<C>, _>()?;

        // update statistics since we are training - off tape
        self.running_mean
            .try_axpy(E::ONE - self.momentum, &mean_chan, self.momentum)?;

        let centered = x - mean_chan.try_broadcast_like(&shape)?;

        let var_chan = centered.retaped::<T>().square().mean::<Rank1<C>, _>();

        // NOTE: uses unbiased variance in running estimate
        self.running_var.try_axpy(
            E::ONE - self.momentum,
            &var_chan,
            self.momentum * n / (n - E::ONE),
        )?;

        // statistics for normalizing - on tape
        let std = (var_chan + self.epsilon).try_sqrt()?;

        // record broadcast of scale & bias - on tape
        let scale = (self.scale.retaped::<T>() / std).try_broadcast_like(&shape)?;
        let bias = self.bias.retaped::<T>().try_broadcast_like(&shape)?;

        // normalize & affine - on tape
        centered.try_mul(scale)?.try_add(bias)
>>>>>>> fa3d54e8
    }
}

impl<const C: usize, H: Dim, W: Dim, E: Dtype, D: Device<E>>
    Module<Tensor<(Const<C>, H, W), E, D, NoneTape>> for BatchNorm2D<C, E, D>
{
    type Output = Tensor<(Const<C>, H, W), E, D, NoneTape>;
    type Error = D::Err;

    /// Inference 3d forward - does **not** update [Self::running_mean] and [Self::running_var]
    fn try_forward(
        &self,
        x: Tensor<(Const<C>, H, W), E, D, NoneTape>,
    ) -> Result<Self::Output, D::Err> {
        self.infer_fwd(x)
    }
}

impl<B: Dim, const C: usize, H: Dim, W: Dim, E: Dtype, D: Device<E>>
    Module<Tensor<(B, Const<C>, H, W), E, D, NoneTape>> for BatchNorm2D<C, E, D>
{
    type Output = Tensor<(B, Const<C>, H, W), E, D, NoneTape>;
    type Error = D::Err;

    /// Inference 4d forward - does **not** update [Self::running_mean] and [Self::running_var]
    fn try_forward(
        &self,
        x: Tensor<(B, Const<C>, H, W), E, D, NoneTape>,
    ) -> Result<Self::Output, D::Err> {
        self.infer_fwd(x)
    }
}

impl<const C: usize, H: Dim, W: Dim, E: Dtype, D: Device<E>>
    ModuleMut<Tensor<(Const<C>, H, W), E, D, OwnedTape<E, D>>> for BatchNorm2D<C, E, D>
{
    type Output = Tensor<(Const<C>, H, W), E, D, OwnedTape<E, D>>;
    type Error = D::Err;

    /// Training 3d forward - updates [Self::running_mean] and [Self::running_var]
    fn try_forward_mut(
        &mut self,
        x: Tensor<(Const<C>, H, W), E, D, OwnedTape<E, D>>,
    ) -> Result<Self::Output, D::Err> {
        self.train_fwd(x)
    }
}

impl<B: Dim, const C: usize, H: Dim, W: Dim, E: Dtype, D: Device<E>>
    ModuleMut<Tensor<(B, Const<C>, H, W), E, D, OwnedTape<E, D>>> for BatchNorm2D<C, E, D>
{
    type Output = Tensor<(B, Const<C>, H, W), E, D, OwnedTape<E, D>>;
    type Error = D::Err;

    /// Training 4d forward - updates [Self::running_mean] and [Self::running_var]
    fn try_forward_mut(
        &mut self,
        x: Tensor<(B, Const<C>, H, W), E, D, OwnedTape<E, D>>,
    ) -> Result<Self::Output, D::Err> {
        self.train_fwd(x)
    }
}

impl<const C: usize, E: Dtype, D: Device<E>> BuildModule<D, E> for BatchNorm2D<C, E, D> {
    fn try_build(device: &D) -> Result<Self, D::Err> {
        Ok(Self {
            scale: device.try_ones()?,
            bias: device.try_zeros()?,
            running_mean: device.try_zeros()?,
            running_var: device.try_ones()?,
            epsilon: E::from_f32(1e-5).unwrap(),
            momentum: E::from_f32(0.1).unwrap(),
        })
    }
}

impl<const C: usize, E: Dtype, D: Device<E>> TensorCollection<E, D> for BatchNorm2D<C, E, D> {
    fn iter_tensors<V: ModuleVisitor<Self, E, D>>(visitor: &mut V) -> Result<(), V::Err> {
        visitor.visit_tensor(
            "scale",
            |s| &s.scale,
            |s| &mut s.scale,
            TensorOptions::reset_to_ones(),
        )?;
        visitor.visit_tensor(
            "bias",
            |s| &s.bias,
            |s| &mut s.bias,
            TensorOptions::reset_to_zeros(),
        )?;
        visitor.visit_tensor(
            "running_mean",
            |s| &s.running_mean,
            |s| &mut s.running_mean,
            TensorOptions::detached(|t| t.try_fill_with_zeros()),
        )?;
        visitor.visit_tensor(
            "running_var",
            |s| &s.running_var,
            |s| &mut s.running_var,
            TensorOptions::detached(|t| t.try_fill_with_ones()),
        )
    }
}

impl<const C: usize, E: Dtype, D1: Device<E>, D2: Device<E>> ToDevice<D2>
    for BatchNorm2D<C, E, D1>
{
    type Output = BatchNorm2D<C, E, D2>;
    fn to_device(&self, device: &D2) -> Self::Output {
        BatchNorm2D {
            scale: self.scale.to_device(device),
            bias: self.bias.to_device(device),
            running_mean: self.running_mean.to_device(device),
            running_var: self.running_var.to_device(device),
            epsilon: self.epsilon,
            momentum: self.momentum,
        }
    }
}

#[cfg(test)]
mod tests {
    use super::builder::BatchNorm2D;
    use crate::{nn::*, optim::*, shapes::*, tensor::*, tensor_ops::*, tests::*};

    #[test]
    fn test_batchnorm2d_3d_forward_mut() {
        let dev = TestDevice::seed_from_u64(0);

        let x1: Tensor<Rank3<3, 2, 2>, TestDtype, _> = dev.sample(rand_distr::StandardNormal);
        let mut bn = BatchNorm2D::<3>::build_on_device(&dev);

        let y1 = bn.forward_mut(x1.trace());
        assert_close(
            &y1.array(),
            &[
                [[0.66747534, 0.77682495], [-1.698878, 0.25457793]],
                [[-0.89111614, 1.2611268], [-1.0644908, 0.69448]],
                [[0.19064833, 0.80228466], [0.6924452, -1.6853783]],
            ],
        );

        let g = y1.exp().mean().backward();
        assert_close(
            &bn.running_mean.array(),
            &[-0.0175438, -0.0214163, 0.0268384],
        );
        assert_close(&bn.running_var.array(), &[1.1361228, 1.0889612, 1.3478994]);
        assert_close(&g.get(&bn.scale).array(), &[0.2506705, 0.4257624, 0.257648]);
        assert_close(&g.get(&bn.bias).array(), &[0.4663894, 0.5239304, 0.4687197]);
        assert_close(
            &g.get(&x1).array(),
            &[
                [[0.0030178577, 0.011973545], [0.0038383976, -0.018829815]],
                [[-0.0016367957, 0.024275035], [0.0092941, -0.03193234]],
                [[-0.015617318, 0.009291172], [0.0026013851, 0.0037247613]],
            ],
        );
    }

    #[test]
    fn test_batchnorm2d_4d_forward_mut() {
        let dev = TestDevice::seed_from_u64(2);

        let x1: Tensor<Rank4<2, 2, 2, 3>, TestDtype, _> = dev.sample_normal();
        let mut bn = BatchNorm2D::<2>::build_on_device(&dev);

        let y1 = bn.forward_mut(x1.trace());
        #[rustfmt::skip]
        assert_close(
            &y1.array(),
            &[
                [[[-0.93348885, -2.1979978, 0.19754872],[0.29159376, -0.6282544, -1.0415624]], [[1.1156346, 0.89029306, -1.1608727],[-0.73874927, 0.13254784, -0.77676374]]],
                [[[0.60655713, 0.62703574, 0.12648833],[1.5577206, 0.18830705, 1.2060523]],[[0.37415895, -0.9069047, -0.9519587],[-0.02608296, 2.3435123, -0.2948149]]],
            ],
        );

        let g = y1.exp().mean().backward();
        assert_close(&bn.running_mean.array(), &[-0.02424082, 0.00407672]);
        assert_close(&bn.running_var.array(), &[0.9676103, 1.0458221]);
        assert_close(&g.get(&bn.scale).array(), &[0.5582906, 1.1929206]);
        assert_close(&g.get(&bn.bias).array(), &[0.7535024, 0.92750454]);
        #[rustfmt::skip]
        assert_close(
            &g.get(&x1).array(),
            &[
                [[[-0.00378475, 0.05601016, -0.02694868],[-0.02614748, -0.01439525, 0.00047035]],[[-0.05280511, -0.05561727, 0.04425058],[0.01388359, -0.03710236, 0.01651]]],
                [[[-0.01853323, -0.01773504, -0.02717264],[0.0794776, -0.02699574, 0.02575465]],[[-0.04663141, 0.02567738, 0.0289102],[-0.0294986, 0.10708933, -0.01466625]]],
            ],
        );
    }

    #[test]
    fn test_batchnorm2d_3d_repeated_forward_mut() {
        let dev = TestDevice::seed_from_u64(12);

        let x1: Tensor<Rank3<3, 4, 5>, TestDtype, _> = dev.sample_normal();
        let mut bn = BatchNorm2D::<3>::build_on_device(&dev);

        let _ = bn.forward_mut(x1.trace());
        assert_close(
            &bn.running_mean.array(),
            &[0.0083191, -0.0370511, -0.0079481],
        );
        assert_close(&bn.running_var.array(), &[1.0344709, 0.9340682, 1.0266376]);

        let _ = bn.forward_mut(x1.trace());
        assert_close(
            &bn.running_mean.array(),
            &[0.0158063, -0.0703971, -0.0151013],
        );
        assert_close(&bn.running_var.array(), &[1.0654946, 0.87472963, 1.0506116]);

        let _ = bn.forward_mut(x1.trace());
        assert_close(
            &bn.running_mean.array(),
            &[0.0225448, -0.1004085, -0.0215393],
        );
        assert_close(&bn.running_var.array(), &[1.093416, 0.8213248, 1.0721881]);

        let _ = bn.forward_mut(x1.trace());
        assert_close(
            &bn.running_mean.array(),
            &[0.0286095, -0.1274188, -0.0273335],
        );
        assert_close(&bn.running_var.array(), &[1.1185452, 0.7732605, 1.0916069]);

        let m = bn.running_mean.clone();
        let v = bn.running_var.clone();

        let x2 = dev.sample_normal::<Rank3<3, 2, 2>>();
        let y2 = bn.forward(x2);
        // running stats shouldn't have been updated
        assert_eq!(bn.running_mean.array(), m.array());
        assert_eq!(bn.running_var.array(), v.array());
        assert_close(
            &y2.array(),
            &[
                [[0.0897828, -0.01880704], [-0.55082226, -0.50515544]],
                [[0.13778551, 0.25317147], [-1.2689502, 0.61595416]],
                [[0.73018146, 0.3243845], [-1.1041277, 0.38778353]],
            ],
        );
    }

    #[test]
    fn test_batchnorm2d_update() {
        let dev: TestDevice = Default::default();

        let x1: Tensor<Rank3<3, 4, 5>, TestDtype, _> = dev.sample_normal();
        let mut bn = dev.build_module::<BatchNorm2D<3>, TestDtype>();
        let y = bn.forward_mut(x1.trace());
        let g = y.square().mean().backward();

        let mut opt = Sgd::new(&bn, Default::default());
        opt.update(&mut bn, &g).expect("");
    }
}<|MERGE_RESOLUTION|>--- conflicted
+++ resolved
@@ -165,7 +165,6 @@
     where
         S: HasAxes<Ax> + ReduceShapeTo<Rank1<C>, Ax>,
     {
-<<<<<<< HEAD
         train_fwd(
             x,
             &mut self.running_var,
@@ -175,38 +174,6 @@
             self.epsilon,
             self.momentum,
         )
-=======
-        let n = E::from_usize(<S as HasAxes<Ax>>::size(x.shape())).unwrap();
-        let shape = *x.shape();
-
-        // compute statistics for updating running stats later - on tape
-        let mean_chan = x.retaped::<T>().try_mean::<Rank1<C>, _>()?;
-
-        // update statistics since we are training - off tape
-        self.running_mean
-            .try_axpy(E::ONE - self.momentum, &mean_chan, self.momentum)?;
-
-        let centered = x - mean_chan.try_broadcast_like(&shape)?;
-
-        let var_chan = centered.retaped::<T>().square().mean::<Rank1<C>, _>();
-
-        // NOTE: uses unbiased variance in running estimate
-        self.running_var.try_axpy(
-            E::ONE - self.momentum,
-            &var_chan,
-            self.momentum * n / (n - E::ONE),
-        )?;
-
-        // statistics for normalizing - on tape
-        let std = (var_chan + self.epsilon).try_sqrt()?;
-
-        // record broadcast of scale & bias - on tape
-        let scale = (self.scale.retaped::<T>() / std).try_broadcast_like(&shape)?;
-        let bias = self.bias.retaped::<T>().try_broadcast_like(&shape)?;
-
-        // normalize & affine - on tape
-        centered.try_mul(scale)?.try_add(bias)
->>>>>>> fa3d54e8
     }
 }
 
