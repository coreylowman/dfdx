use crate::{gradients::*, optim::*, shapes::*, tensor::*, tensor_ops::*};

use super::{BuildModule, BuildOnDevice, Module, ModuleMut, ResetParams, ToDevice};

pub mod builder {
    #[derive(Debug, Copy, Clone, Eq, PartialEq)]
    pub struct BatchNorm2D<const C: usize>;
}

impl<const C: usize, D: Device<f32>> BuildOnDevice<D, f32> for builder::BatchNorm2D<C> {
    type Built = BatchNorm2D<C, f32, D>;
    fn try_build_on_device(device: &D) -> Result<Self::Built, D::Err> {
        Self::Built::try_build(device)
    }
}

/// Batch normalization for images as described in
/// [Batch Normalization: Accelerating Deep Network Training
/// by Reducing Internal Covariate Shift](https://arxiv.org/abs/1502.03167)
///
/// Generics:
///
/// - `C` the size of the spatial dimension to reduce. For 3d tensors this is the 0th
///   dimension. For 4d tensors, this is the 1st dimension.
///
/// # Training vs Inference
///
/// BatchNorm2D supports the following cases (see sections below for more details):
/// 1. **Training**: [ModuleMut] and [OwnedTape] on the input tensor
/// 2. **Inference**: [Module] and [NoneTape] on the input tensor.
///
/// *NOTE: ModuleMut/NoneTape, and Module/OwnedTape will fail to compile.*
///
/// Examples:
/// ```rust
/// # use dfdx::prelude::*;
/// # let dev: Cpu = Default::default();
/// type Model = BatchNorm2D<3>;
/// let bn = Model::build_on_device(&dev);
/// let _ = bn.forward(dev.zeros::<Rank3<3, 2, 2>>());
/// let _ = bn.forward(dev.zeros::<Rank4<4, 3, 2, 2>>());
/// ```
///
/// ### Training
/// - Running statistics: updated with momentum
/// - Normalization: calculated using batch stats
///
/// ### Inference
/// - Running statistics: **not** updated
/// - Normalization: calculated using running stats
#[derive(Clone, Debug)]
pub struct BatchNorm2D<const C: usize, E: Dtype, D: DeviceStorage> {
    /// Scale for affine transform. Defaults to 1.0
    pub scale: Tensor<Rank1<C>, E, D>,
    /// Bias for affine transform. Defaults to 0.0
    pub bias: Tensor<Rank1<C>, E, D>,
    /// Spatial mean that is updated during training. Defaults to 0.0
    pub running_mean: Tensor<Rank1<C>, E, D>,
    /// Spatial variance that is updated during training. Defaults to 1.0
    pub running_var: Tensor<Rank1<C>, E, D>,
    /// Added to variance before taking sqrt for numerical stability. Defaults to 1e-5
    pub epsilon: E,
    /// Controls exponential moving average of running stats.Defaults to 0.1
    ///
    /// `running_stat * (1.0 - momentum) + stat * momentum`.
    pub momentum: E,
}

impl<const C: usize, D: Device<f32>> BatchNorm2D<C, f32, D> {
    /// generic forward for inference
    fn infer_fwd<S: Shape, Ax: Axes>(&self, x: Tensor<S, f32, D>) -> Tensor<S, f32, D>
    where
        Rank1<C>: BroadcastShapeTo<S, Ax>,
    {
        let shape = *x.shape();

        // statistics for normalizing
        let std = (self.running_var.clone() + self.epsilon).sqrt();
        let mean = self.running_mean.clone();

        // normalize & affine
        let x = sub(x, mean.broadcast_like(&shape));
        let x = div(x, std.broadcast_like(&shape));
        let x = mul(x, self.scale.clone().broadcast_like(&shape));
        add(x, self.bias.clone().broadcast_like(&shape))
    }

    fn train_fwd<S: Shape, T: Tape<D>, Ax: Axes>(
        &mut self,
        x: Tensor<S, f32, D, T>,
    ) -> Tensor<S, f32, D, T>
    where
        S: HasAxes<Ax> + ReduceShapeTo<Rank1<C>, Ax>,
    {
        let n = <S as HasAxes<Ax>>::size(x.shape()) as f32;
        let shape = *x.shape();

        // compute statistics for updating running stats later - on tape
        let mean_chan = x.retaped::<T>().mean::<Rank1<C>, _>();

        // update statistics since we are training - off tape
        self.running_mean = self.running_mean.clone() * (1.0 - self.momentum)
            + mean_chan.retaped::<NoneTape>() * self.momentum;

        let mean = mean_chan.broadcast_like(&shape);
        let centered = x - mean;

        let var_chan = centered.retaped::<T>().square().mean::<Rank1<C>, _>();

        // NOTE: uses unbiased variance in running estimate
        self.running_var = self.running_var.clone() * (1.0 - self.momentum)
            + var_chan.retaped::<NoneTape>() * (self.momentum * n / (n - 1.0));

        // statistics for normalizing - on tape
        let std = (var_chan + self.epsilon).sqrt().broadcast_like(&shape);

        // record broadcast of scale & bias - on tape
        let scale = self.scale.retaped::<T>().broadcast_like(&shape);
        let bias = self.bias.retaped::<T>().broadcast_like(&shape);

        // normalize & affine - on tape
        (centered / std) * scale + bias
    }
}

impl<const C: usize, H: Dim, W: Dim, D: Device<f32>>
    Module<Tensor<(Const<C>, H, W), f32, D, NoneTape>> for BatchNorm2D<C, f32, D>
{
    type Output = Tensor<(Const<C>, H, W), f32, D, NoneTape>;

    /// Inference 3d forward - does **not** update [Self::running_mean] and [Self::running_var]
    fn forward(&self, x: Tensor<(Const<C>, H, W), f32, D, NoneTape>) -> Self::Output {
        self.infer_fwd(x)
    }
}

impl<B: Dim, const C: usize, H: Dim, W: Dim, D: Device<f32>>
    Module<Tensor<(B, Const<C>, H, W), f32, D, NoneTape>> for BatchNorm2D<C, f32, D>
{
    type Output = Tensor<(B, Const<C>, H, W), f32, D, NoneTape>;

    /// Inference 4d forward - does **not** update [Self::running_mean] and [Self::running_var]
    fn forward(&self, x: Tensor<(B, Const<C>, H, W), f32, D, NoneTape>) -> Self::Output {
        self.infer_fwd(x)
    }
}

impl<const C: usize, H: Dim, W: Dim, D: Device<f32>>
    ModuleMut<Tensor<(Const<C>, H, W), f32, D, OwnedTape<D>>> for BatchNorm2D<C, f32, D>
{
    type Output = Tensor<(Const<C>, H, W), f32, D, OwnedTape<D>>;

    /// Training 3d forward - updates [Self::running_mean] and [Self::running_var]
    fn forward_mut(&mut self, x: Tensor<(Const<C>, H, W), f32, D, OwnedTape<D>>) -> Self::Output {
        self.train_fwd(x)
    }
}

impl<B: Dim, const C: usize, H: Dim, W: Dim, D: Device<f32>>
    ModuleMut<Tensor<(B, Const<C>, H, W), f32, D, OwnedTape<D>>> for BatchNorm2D<C, f32, D>
{
    type Output = Tensor<(B, Const<C>, H, W), f32, D, OwnedTape<D>>;

    /// Training 4d forward - updates [Self::running_mean] and [Self::running_var]
    fn forward_mut(
        &mut self,
        x: Tensor<(B, Const<C>, H, W), f32, D, OwnedTape<D>>,
    ) -> Self::Output {
        self.train_fwd(x)
    }
}

impl<const C: usize, D: Device<f32>> BuildModule<D, f32> for BatchNorm2D<C, f32, D> {
    fn try_build(device: &D) -> Result<Self, D::Err> {
        Ok(Self {
            scale: device.try_ones()?,
            bias: device.try_zeros()?,
            running_mean: device.try_zeros()?,
            running_var: device.try_ones()?,
            epsilon: 1e-5,
            momentum: 0.1,
        })
    }
}

impl<const C: usize, D: Device<f32>> ResetParams<D, f32> for BatchNorm2D<C, f32, D> {
    fn try_reset_params(&mut self) -> Result<(), D::Err> {
        self.scale.try_fill_with_ones()?;
        self.bias.try_fill_with_zeros()?;
        self.running_mean.try_fill_with_zeros()?;
        self.running_var.try_fill_with_ones()?;
        Ok(())
    }
}

impl<const C: usize, D1: Device<f32>, D2: Device<f32>> ToDevice<D2> for BatchNorm2D<C, f32, D1> {
    type Output = BatchNorm2D<C, f32, D2>;
    fn to_device(&self, device: &D2) -> Self::Output {
        BatchNorm2D {
            scale: self.scale.to_device(device),
            bias: self.bias.to_device(device),
            running_mean: self.running_mean.to_device(device),
            running_var: self.running_var.to_device(device),
            epsilon: self.epsilon,
            momentum: self.momentum,
        }
    }
}

impl<const C: usize, D: Device<f32>> GradientUpdate<D, f32> for BatchNorm2D<C, f32, D> {
    fn update<U>(&mut self, updater: &mut U, unused: &mut UnusedTensors) -> Result<(), <D>::Err>
    where
        U: ParamUpdater<D, f32>,
    {
        self.scale.update(updater, unused)?;
        self.bias.update(updater, unused)?;
        Ok(())
    }
}

#[cfg(test)]
mod tests {
    use super::builder::BatchNorm2D;
    use crate::{nn::*, shapes::*, tensor::*, tensor_ops::*, tests::*};

    #[test]
    fn test_batchnorm2d_3d_forward_mut() {
        let dev = TestDevice::seed_from_u64(0);

<<<<<<< HEAD
        let x1: Tensor<Rank3<3, 2, 2>, f32, _> = dev.sample_normal();
        let mut bn: BatchNorm2D<3, _> = BuildModule::build(&dev);
=======
        let x1: Tensor<Rank3<3, 2, 2>, f32, _> = dev.sample(rand_distr::StandardNormal);
        let mut bn = BatchNorm2D::<3>::build_on_device(&dev);
>>>>>>> 96a90080

        let y1 = bn.forward_mut(x1.trace());
        assert_close(
            &y1.array(),
            &[
                [[0.66747534, 0.77682495], [-1.698878, 0.25457793]],
                [[-0.89111614, 1.2611268], [-1.0644908, 0.69448]],
                [[0.19064833, 0.80228466], [0.6924452, -1.6853783]],
            ],
        );

        let g = y1.exp().mean().backward();
        assert_close(
            &bn.running_mean.array(),
            &[-0.0175438, -0.0214163, 0.0268384],
        );
        assert_close(&bn.running_var.array(), &[1.1361228, 1.0889612, 1.3478994]);
        assert_close(&g.get(&bn.scale).array(), &[0.2506705, 0.4257624, 0.257648]);
        assert_close(&g.get(&bn.bias).array(), &[0.4663894, 0.5239304, 0.4687197]);
        assert_close(
            &g.get(&x1).array(),
            &[
                [[0.0030178577, 0.011973545], [0.0038383976, -0.018829815]],
                [[-0.0016367957, 0.024275035], [0.0092941, -0.03193234]],
                [[-0.015617318, 0.009291172], [0.0026013851, 0.0037247613]],
            ],
        );
    }

    #[test]
    fn test_batchnorm2d_4d_forward_mut() {
        let dev = TestDevice::seed_from_u64(2);

        let x1 = dev.sample_normal::<Rank4<2, 2, 2, 3>>();
        let mut bn = BatchNorm2D::<2>::build_on_device(&dev);

        let y1 = bn.forward_mut(x1.trace());
        #[rustfmt::skip]
        assert_close(
            &y1.array(),
            &[
                [[[-0.93348885, -2.1979978, 0.19754872],[0.29159376, -0.6282544, -1.0415624]], [[1.1156346, 0.89029306, -1.1608727],[-0.73874927, 0.13254784, -0.77676374]]],
                [[[0.60655713, 0.62703574, 0.12648833],[1.5577206, 0.18830705, 1.2060523]],[[0.37415895, -0.9069047, -0.9519587],[-0.02608296, 2.3435123, -0.2948149]]],
            ],
        );

        let g = y1.exp().mean().backward();
        assert_close(&bn.running_mean.array(), &[-0.02424082, 0.00407672]);
        assert_close(&bn.running_var.array(), &[0.9676103, 1.0458221]);
        assert_close(&g.get(&bn.scale).array(), &[0.5582906, 1.1929206]);
        assert_close(&g.get(&bn.bias).array(), &[0.7535024, 0.92750454]);
        #[rustfmt::skip]
        assert_close(
            &g.get(&x1).array(),
            &[
                [[[-0.00378475, 0.05601016, -0.02694868],[-0.02614748, -0.01439525, 0.00047035]],[[-0.05280511, -0.05561727, 0.04425058],[0.01388359, -0.03710236, 0.01651]]],
                [[[-0.01853323, -0.01773504, -0.02717264],[0.0794776, -0.02699574, 0.02575465]],[[-0.04663141, 0.02567738, 0.0289102],[-0.0294986, 0.10708933, -0.01466625]]],
            ],
        );
    }

    #[test]
    fn test_batchform2d_3d_repeated_forward_mut() {
        let dev = TestDevice::seed_from_u64(12);

        let x1 = dev.sample_normal::<Rank3<3, 4, 5>>();
        let mut bn = BatchNorm2D::<3>::build_on_device(&dev);

        let _ = bn.forward_mut(x1.trace());
        assert_close(
            &bn.running_mean.array(),
            &[0.0083191, -0.0370511, -0.0079481],
        );
        assert_close(&bn.running_var.array(), &[1.0344709, 0.9340682, 1.0266376]);

        let _ = bn.forward_mut(x1.trace());
        assert_close(
            &bn.running_mean.array(),
            &[0.0158063, -0.0703971, -0.0151013],
        );
        assert_close(&bn.running_var.array(), &[1.0654946, 0.87472963, 1.0506116]);

        let _ = bn.forward_mut(x1.trace());
        assert_close(
            &bn.running_mean.array(),
            &[0.0225448, -0.1004085, -0.0215393],
        );
        assert_close(&bn.running_var.array(), &[1.093416, 0.8213248, 1.0721881]);

        let _ = bn.forward_mut(x1.trace());
        assert_close(
            &bn.running_mean.array(),
            &[0.0286095, -0.1274188, -0.0273335],
        );
        assert_close(&bn.running_var.array(), &[1.1185452, 0.7732605, 1.0916069]);

        let m = bn.running_mean.clone();
        let v = bn.running_var.clone();

        let x2 = dev.sample_normal::<Rank3<3, 2, 2>>();
        let y2 = bn.forward(x2);
        // running stats shouldn't have been updated
        assert_eq!(bn.running_mean.array(), m.array());
        assert_eq!(bn.running_var.array(), v.array());
        assert_close(
            &y2.array(),
            &[
                [[0.0897828, -0.01880704], [-0.55082226, -0.50515544]],
                [[0.13778551, 0.25317147], [-1.2689502, 0.61595416]],
                [[0.73018146, 0.3243845], [-1.1041277, 0.38778353]],
            ],
        );
    }
}<|MERGE_RESOLUTION|>--- conflicted
+++ resolved
@@ -227,13 +227,8 @@
     fn test_batchnorm2d_3d_forward_mut() {
         let dev = TestDevice::seed_from_u64(0);
 
-<<<<<<< HEAD
-        let x1: Tensor<Rank3<3, 2, 2>, f32, _> = dev.sample_normal();
-        let mut bn: BatchNorm2D<3, _> = BuildModule::build(&dev);
-=======
         let x1: Tensor<Rank3<3, 2, 2>, f32, _> = dev.sample(rand_distr::StandardNormal);
         let mut bn = BatchNorm2D::<3>::build_on_device(&dev);
->>>>>>> 96a90080
 
         let y1 = bn.forward_mut(x1.trace());
         assert_close(
