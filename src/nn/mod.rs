//! High level neural network building blocks such as [Linear], activations, and tuples as [Module]s.
//! Also includes `.save()` & `.load()` for all [Module]s.
//!
//! # Initializing
//!
//! All modules implement [Default], and this initializes all parameters to `0.0`. The intention is then
//! to call [ResetParams::reset_params()], which randomizes the parameters:
//!
//! ```rust
//! # use dfdx::prelude::*;
//! # let mut rng = rand::thread_rng();
//! let mut model: Linear<5, 2> = Default::default(); // set all params to 0
//! model.reset_params(&mut rng); // randomize weights
//! ```
//!
//! # Sequential models
//!
//! Tuple's implement [Module], so you can string multiple module's together.
//!
//! Here's a single layer MLP:
//! ```rust
//! # use dfdx::prelude::*;
//! type Mlp = (Linear<5, 3>, ReLU, Linear<3, 2>);
//! ```
//!
//! Here's a more complex feedforward network that takes vectors of 5 elements and maps them to 2 elements.
//! ```rust
//! # use dfdx::prelude::*;
//! type ComplexNetwork = (
//!     DropoutOneIn<2>, // 1. dropout 50% of input
//!     Linear<5, 3>,    // 2. pass into a linear layer
//!     LayerNorm1D<3>,  // 3. normalize elements
//!     ReLU,            // 4. activate with relu
//!     Residual<(       // 5. residual connection that adds input to the result of it's sub layers
//!         Linear<3, 3>,// 5.a. Apply linear layer
//!         ReLU,        // 5.b. Apply Relu
//!     )>,              // 5.c. the input to the residual is added back in after the sub layers
//!     Linear<3, 2>,    // 6. Apply another linear layer
//! );
//! ```
//!
//! # Saving and Loading
//!
//! Call [SaveToNpz::save()] and [LoadFromNpz::load()] traits. All modules provided here implement it,
//! including tuples. These all save to/from `.npz` files, which are basically zip files with multiple `.npy`
//!  files.
//!
//! This is implemented to be fairly portable. For example you can load a simple MLP into pytorch like so:
//!
//! ```python
//! import torch
//! import numpy as np
//! state_dict = {k: torch.from_numpy(v) for k, v in np.load("dfdx-model.npz").items()}
//! mlp.load_state_dict(state_dict)
//! ```

mod activations;
mod dropout;
mod generalized_residual;
mod impl_module_for_tuples;
mod layer_norm;
mod linear;
mod module;
mod npz;
mod repeated;
mod residual;
mod split_into;

pub use activations::*;
pub use dropout::*;
pub use generalized_residual::*;
pub use impl_module_for_tuples::*;
pub use layer_norm::*;
pub use linear::*;
pub use module::*;
pub use npz::*;
pub use repeated::*;
pub use residual::*;
pub use split_into::*;

<<<<<<< HEAD
#[cfg(test)]
mod tests {
    use crate::prelude::{GradientProvider, Gradients};

    #[derive(Default)]
    pub struct SimpleGradients(pub Gradients);

    impl GradientProvider for SimpleGradients {
        fn gradient<P>(&mut self, p: &P) -> Option<Box<P::Array>>
        where
            P: crate::prelude::HasUniqueId
                + crate::prelude::HasArrayType<Dtype = f32>
                + crate::prelude::HasDevice,
        {
            self.0.remove(p)
        }
    }
}
=======
#[cfg(feature = "nightly")]
mod transformer;

#[cfg(feature = "nightly")]
pub use transformer::*;

#[cfg(feature = "nightly")]
mod flatten;

#[cfg(feature = "nightly")]
pub use flatten::*;
>>>>>>> 3970edaf
<|MERGE_RESOLUTION|>--- conflicted
+++ resolved
@@ -78,7 +78,19 @@
 pub use residual::*;
 pub use split_into::*;
 
-<<<<<<< HEAD
+
+#[cfg(feature = "nightly")]
+mod transformer;
+
+#[cfg(feature = "nightly")]
+pub use transformer::*;
+
+#[cfg(feature = "nightly")]
+mod flatten;
+
+#[cfg(feature = "nightly")]
+pub use flatten::*;
+
 #[cfg(test)]
 mod tests {
     use crate::prelude::{GradientProvider, Gradients};
@@ -96,17 +108,4 @@
             self.0.remove(p)
         }
     }
-}
-=======
-#[cfg(feature = "nightly")]
-mod transformer;
-
-#[cfg(feature = "nightly")]
-pub use transformer::*;
-
-#[cfg(feature = "nightly")]
-mod flatten;
-
-#[cfg(feature = "nightly")]
-pub use flatten::*;
->>>>>>> 3970edaf
+}