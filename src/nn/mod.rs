--- conflicted
+++ resolved
@@ -90,12 +90,11 @@
 #[cfg(feature = "nightly")]
 pub use flatten::*;
 
-<<<<<<< HEAD
 #[cfg(feature = "nightly")]
 mod conv;
 #[cfg(feature = "nightly")]
 pub use conv::*;
-=======
+
 #[cfg(test)]
 mod tests {
     use crate::prelude::{GradientProvider, Gradients};
@@ -113,5 +112,4 @@
             self.0.remove(p)
         }
     }
-}
->>>>>>> 8da0e44e
+}