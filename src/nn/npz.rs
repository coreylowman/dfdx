use crate::{
    prelude::numpy::NpyError,
    shapes::{Dtype, Shape},
    tensor::{
        numpy::{read_from_npz, write_to_npz, NpzError, NumpyDtype},
        Tensor,
    },
    tensor_ops::Device,
};

use super::tensor_collection::*;

use std::{
    io::{BufReader, BufWriter, Read, Seek, Write},
    path::Path,
    string::String,
};
use zip::{
    result::{ZipError, ZipResult},
    ZipArchive, ZipWriter,
};

/// Something that can be saved to a `.npz` (which is a `.zip`).
///
/// All [super::Module]s in nn implement SaveToNpz, and the zips are formatted in a `.npz` fashion.
pub trait SaveToNpz<E: Dtype + NumpyDtype, D: Device<E>>: TensorCollection<E, D> {
    /// Save this object into the `.npz` file determined located at `path`.
    ///
    /// Example:
    /// ```ignore
    /// # use dfdx::prelude::*;
    /// let model: (Linear<5, 10>, Linear<10, 5>) = Default::default();
    /// model.save("tst.npz")?;
    /// ```
    fn save<P: AsRef<Path>>(&self, path: P) -> ZipResult<()> {
        let f = std::fs::File::create(path)?;
        let f = BufWriter::new(f);
        let mut zip = ZipWriter::new(f);
        self.write(&mut zip)?;
        zip.finish()?;
        Ok(())
    }

    /// Write this object into [ZipWriter] `w` with a base filename of `filename_prefix`.
    ///
    /// Example:
    /// ```ignore
    /// # use dfdx::prelude::*;
    /// let model: Linear<5, 10> = Default::default();
    /// let mut zip = ZipWriter::new(...);
    /// model.write("0", &mut zip)?;
    /// model.write("1", &mut zip)?;
    /// ```
    /// Will save a zip file with the following files in it:
    /// - `0.weight.npy`
    /// - `0.bias.npy`
    /// - `1.weight.npy`
    /// - `1.bias.npy`
    fn write<W>(&self, w: &mut ZipWriter<W>) -> ZipResult<()>
    where
        W: Write + Seek,
    {
        Self::iter_tensors(&mut RecursiveWalker {
            m: (self, String::new()),
            f: w,
        })?;
        Ok(())
    }
}
impl<E: Dtype + NumpyDtype, D: Device<E>, T: TensorCollection<E, D>> SaveToNpz<E, D> for T {}

/// Something that can be loaded from a `.npz` file (which is a `zip` file).
///
/// All [super::Module]s in nn implement LoadFromNpz, and the zips are formatted in a `.npz` fashion.
pub trait LoadFromNpz<E: Dtype + NumpyDtype, D: Device<E>>: TensorCollection<E, D> {
    /// Loads data from a `.npz` zip archive at the specified `path`.
    ///
    /// Example:
    /// ```ignore
    /// # use dfdx::prelude::*;
    /// let mut model: (Linear<5, 10>, Linear<10, 5>) = Default::default();
    /// model.load("tst.npz")?;
    /// ```
    fn load<P: AsRef<Path>>(&mut self, path: P) -> Result<(), NpzError> {
        let f = std::fs::File::open(path)?;
        let f = BufReader::new(f);
        let mut zip = ZipArchive::new(f)?;
        self.read(&mut zip)?;
        Ok(())
    }

    /// Reads this object from a [ZipArchive]. `r` with a base filename of `filename_prefix`.
    ///
    /// Example:
    /// ```ignore
    /// # use dfdx::prelude::*;
    /// let mut model: Linear<5, 10> = Default::default();
    /// let mut zip = ZipArchive::new(...);
    /// model.read("0", &mut zip)?;
    /// ```
    /// Will try to read data from the following files:
    /// - `0.weight.npy`
    /// - `0.bias.npy`
    fn read<R>(&mut self, r: &mut ZipArchive<R>) -> Result<(), NpzError>
    where
        R: Read + Seek,
    {
        Self::iter_tensors(&mut RecursiveWalker {
            m: (self, String::new()),
            f: r,
        })?;
        Ok(())
    }
}
impl<E: Dtype + NumpyDtype, D: Device<E>, T: TensorCollection<E, D>> LoadFromNpz<E, D> for T {}

impl<W: Write + Seek, E: Dtype + NumpyDtype, D: Device<E>> TensorVisitor<E, D>
    for zip::ZipWriter<W>
{
    type Viewer = (ViewTensorRef, ViewTensorName);
    type Err = ZipError;
    type E2 = E;
    type D2 = D;

    fn visit<S: Shape>(
        &mut self,
        _: TensorOptions<S, E, D>,
        (t, full_path): (&Tensor<S, E, D>, String),
    ) -> Result<Option<Tensor<S, E, D>>, Self::Err> {
        t.write_to_npz(self, full_path)?;
        Ok(None)
    }

    fn visit_scalar<N: num_traits::NumCast>(
        &mut self,
        _opts: ScalarOptions<N>,
        (n, full_path): (&N, String),
    ) -> Result<Option<N>, Self::Err> {
        let n = n
            .to_f64()
            .unwrap_or_else(|| panic!("Failed to convert scalar value at {full_path} to f64!"));
        write_to_npz(self, &[], &[n], full_path)?;
        Ok(None)
    }
}

impl<R: Read + Seek, E: Dtype + NumpyDtype, D: Device<E>> TensorVisitor<E, D>
    for zip::ZipArchive<R>
{
    type Viewer = (ViewTensorMut, ViewTensorName);
    type Err = NpzError;
    type E2 = E;
    type D2 = D;

    fn visit<S: Shape>(
        &mut self,
        _: TensorOptions<S, E, D>,
        (t, full_path): (&mut Tensor<S, E, D>, String),
    ) -> Result<Option<Tensor<S, E, D>>, Self::Err> {
        t.read_from_npz(self, full_path)?;
        Ok(None)
    }

    fn visit_scalar<N: num_traits::NumCast>(
        &mut self,
<<<<<<< HEAD
        _opts: ScalarOptions<N>,
        (n, full_path): (&mut N, String),
    ) -> Result<Option<N>, Self::Err> {
        let buf: Vec<f64> = read_from_npz(self, &[], full_path)?;
        *n = N::from(buf[0]).unwrap_or_else(|| {
            panic!(
                "Failed to convert f64 value {} to {} when reading from npz!",
                buf[0],
                std::any::type_name::<N>()
            )
        });
        Ok(None)
=======
        opts: ScalarOptions<N>,
        (n, full_path): (&mut N, String),
    ) -> Result<Option<N>, Self::Err> {
        match read_from_npz::<_, f64>(self, &[], full_path) {
            Ok(buf) => {
                *n = N::from(buf[0]).unwrap_or_else(|| {
                    panic!(
                        "Failed to convert f64 value {} to {} when reading from npz!",
                        buf[0],
                        std::any::type_name::<N>()
                    )
                });
                Ok(None)
            }
            Err(NpyError::IoError(e)) if e.kind() == std::io::ErrorKind::NotFound => {
                *n = opts.default;
                Ok(None)
            }
            Err(x) => Err(x.into()),
        }
>>>>>>> e45a3081
    }
}

#[cfg(test)]
mod tests {
    use crate::{
        nn::builders::*,
        shapes::*,
        tensor::{numpy::NumpyDtype, AsArray, SampleTensor, Tensor},
        tensor_ops::Device,
        tests::{TestDevice, TestDtype},
    };
    use rand_distr::{Distribution, Standard, StandardNormal};
    use tempfile::NamedTempFile;

    fn test_save_load<S: ConstShape, E: Dtype + NumpyDtype, D: Device<E>, M: BuildOnDevice<D, E>>(
        dev: &D,
    ) where
        M::Built: Module<Tensor<S, E, D>> + SaveToNpz<E, D> + LoadFromNpz<E, D>,
        <M::Built as Module<Tensor<S, E, D>>>::Output: AsArray,
        StandardNormal: Distribution<E>,
    {
        let x = dev.sample_normal();
        let file = NamedTempFile::new().expect("failed to create tempfile");

        let saved: M::Built = M::build_on_device(dev);
        let mut loaded: M::Built = M::build_on_device(dev);

        let y = saved.forward(x.clone());

        assert_ne!(loaded.forward(x.clone()).array(), y.array());

        saved.save(file.path()).expect("");
        loaded.load(file.path()).expect("");

        assert_eq!(loaded.forward(x).array(), y.array());
    }

    #[test]
    fn test_batchnorm2d_save_load() {
        let dev: TestDevice = Default::default();
        type Model = BatchNorm2D<3>;

        let x: Tensor<Rank3<3, 4, 5>, TestDtype, _> = dev.sample_normal();
        let file = NamedTempFile::new().expect("failed to create tempfile");

        let mut saved = Model::build_on_device(&dev);
        let mut loaded = Model::build_on_device(&dev);

        saved.running_mean.fill_with_distr(Standard);
        saved.running_var.fill_with_distr(Standard);
        saved.scale.fill_with_distr(Standard);
        saved.bias.fill_with_distr(Standard);
        let y = saved.forward(x.clone());

        assert_ne!(loaded.forward(x.clone()).array(), y.array());

        saved.save(file.path()).expect("");
        loaded.load(file.path()).expect("");

        assert_eq!(loaded.forward(x).array(), y.array());
    }

    #[cfg(feature = "nightly")]
    #[test]
    fn test_save_load_conv() {
        type T = Conv2D<2, 4, 3>;
        let dev: TestDevice = Default::default();
        test_save_load::<Rank3<2, 8, 8>, TestDtype, TestDevice, T>(&dev);
    }

    #[test]
    fn test_save_load_generalized_residual() {
        let dev: TestDevice = Default::default();
        type T = GeneralizedResidual<Linear<5, 5>, Linear<5, 5>>;
        test_save_load::<Rank1<5>, TestDtype, TestDevice, T>(&dev);
        test_save_load::<Rank1<5>, TestDtype, TestDevice, (T, T)>(&dev);
    }

    #[test]
    fn test_save_load_linear() {
        let dev: TestDevice = Default::default();
        type T = Linear<5, 5>;
        test_save_load::<Rank1<5>, TestDtype, TestDevice, T>(&dev);
        test_save_load::<Rank1<5>, TestDtype, TestDevice, (T, T)>(&dev);
    }

    #[test]
    fn test_save_load_tuple() {
        let dev: TestDevice = Default::default();
        type T = (
            (Linear<1, 2>, ReLU, Linear<2, 3>),
            (Dropout, Linear<3, 3>, Linear<3, 4>),
        );
        test_save_load::<Rank1<1>, TestDtype, TestDevice, T>(&dev);
    }

    #[test]
    fn test_save_load_layer_norm() {
        type M = LayerNorm1D<3>;
        let dev: TestDevice = Default::default();
        let x: Tensor<Rank1<3>, TestDtype, _> = dev.sample_normal();

        let file = NamedTempFile::new().expect("failed to create tempfile");

        let mut saved = M::build_on_device(&dev);
        let mut loaded = M::build_on_device(&dev);

        saved.gamma.fill_with_distr(Standard);
        saved.beta.fill_with_distr(Standard);
        let y = saved.forward(x.clone());

        assert_ne!(loaded.forward(x.clone()).array(), y.array());

        saved.save(file.path()).expect("");
        loaded.load(file.path()).expect("");

        assert_eq!(loaded.forward(x).array(), y.array());
    }

    #[test]
    fn test_save_load_repeated() {
        type T = Repeated<Linear<3, 3>, 4>;
        let dev: TestDevice = Default::default();
        test_save_load::<Rank1<3>, TestDtype, TestDevice, T>(&dev);
        test_save_load::<Rank1<3>, TestDtype, TestDevice, (T, T)>(&dev);
    }

    #[test]
    fn test_save_load_residual() {
        type T = Residual<Linear<5, 5>>;
        let dev: TestDevice = Default::default();
        test_save_load::<Rank1<5>, TestDtype, TestDevice, T>(&dev);
        test_save_load::<Rank1<5>, TestDtype, TestDevice, (T, T)>(&dev);
    }

    #[test]
    fn test_save_load_mha() {
        let dev: TestDevice = Default::default();
        type Model = MultiHeadAttention<12, 4>;

        let saved = Model::build_on_device(&dev);

        let file = NamedTempFile::new().expect("failed to create tempfile");
        saved.save(file.path()).expect("");

        let mut loaded = Model::build_on_device(&dev);

        let q: Tensor<Rank3<2, 3, 12>, TestDtype, _> = dev.sample_normal();
        let k: Tensor<Rank3<2, 4, 12>, TestDtype, _> = dev.sample_normal();
        let v: Tensor<Rank3<2, 4, 12>, TestDtype, _> = dev.sample_normal();
        let y1 = saved.forward((q.clone(), k.clone(), v.clone()));

        let y2 = loaded.forward((q.clone(), k.clone(), v.clone()));
        assert_ne!(y1.array(), y2.array());

        loaded.load(file.path()).expect("");

        let y2 = loaded.forward((q.clone(), k.clone(), v.clone()));
        assert_eq!(y1.array(), y2.array());
    }

    #[test]
    fn test_save_load_transformer() {
        let dev: TestDevice = Default::default();
        type Model = Transformer<16, 4, 3, 4, 8>;

        let mut saved = Model::build_on_device(&dev);

        let file = NamedTempFile::new().expect("failed to create tempfile");
        saved.save(file.path()).expect("");

        let mut loaded = Model::build_on_device(&dev);

        let src: Tensor<Rank3<4, 12, 16>, TestDtype, _> = dev.sample_normal();
        let tgt: Tensor<Rank3<4, 6, 16>, TestDtype, _> = dev.sample_normal();
        let y1 = saved.forward_mut((src.clone(), tgt.clone()));

        let y2 = loaded.forward_mut((src.clone(), tgt.clone()));
        assert_ne!(y1.array(), y2.array());

        loaded.load(file.path()).expect("");

        let y2 = loaded.forward_mut((src.clone(), tgt.clone()));
        assert_eq!(y1.array(), y2.array());
    }
}<|MERGE_RESOLUTION|>--- conflicted
+++ resolved
@@ -163,20 +163,6 @@
 
     fn visit_scalar<N: num_traits::NumCast>(
         &mut self,
-<<<<<<< HEAD
-        _opts: ScalarOptions<N>,
-        (n, full_path): (&mut N, String),
-    ) -> Result<Option<N>, Self::Err> {
-        let buf: Vec<f64> = read_from_npz(self, &[], full_path)?;
-        *n = N::from(buf[0]).unwrap_or_else(|| {
-            panic!(
-                "Failed to convert f64 value {} to {} when reading from npz!",
-                buf[0],
-                std::any::type_name::<N>()
-            )
-        });
-        Ok(None)
-=======
         opts: ScalarOptions<N>,
         (n, full_path): (&mut N, String),
     ) -> Result<Option<N>, Self::Err> {
@@ -197,7 +183,6 @@
             }
             Err(x) => Err(x.into()),
         }
->>>>>>> e45a3081
     }
 }
 
