--- conflicted
+++ resolved
@@ -74,19 +74,14 @@
     type Built = T;
 }
 
-<<<<<<< HEAD
-impl<E: Dtype, D: DeviceStorage, T: ZeroSizedModule> TensorCollection<E, D> for T {
-    fn iter_tensors<V: TensorVisitor<Self, E, D>>(_: &mut V) -> Result<(), V::Err> {
-=======
 impl<E: Dtype, D: DeviceStorage, T: ZeroSizedModule> BuildModule<D, E> for T {
     fn try_build(_: &D) -> Result<Self, <D>::Err> {
         Ok(Default::default())
     }
 }
 
-impl<T: ZeroSizedModule, D: DeviceStorage, E: Dtype> ResetParams<D, E> for T {
-    fn try_reset_params(&mut self) -> Result<(), <D>::Err> {
->>>>>>> 1f89f7f2
+impl<E: Dtype, D: DeviceStorage, T: ZeroSizedModule> TensorCollection<E, D> for T {
+    fn iter_tensors<V: TensorVisitor<Self, E, D>>(_: &mut V) -> Result<(), V::Err> {
         Ok(())
     }
 }
