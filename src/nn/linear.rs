--- conflicted
+++ resolved
@@ -1,10 +1,6 @@
 use crate::{gradients::Tape, optim::*, shapes::*, tensor::*, tensor_ops::*};
 
-<<<<<<< HEAD
-use super::module::{BuildModule, BuildOnDevice, Module, ModuleMut, ResetParams};
-=======
 use super::module::{Module, ModuleMut, ResetParams, ToDevice};
->>>>>>> 7ca61b8a
 
 /// A linear transformation of the form `weight * x + bias`, where `weight` is a matrix, `x` is a vector or matrix,
 /// and `bias` is a vector.
