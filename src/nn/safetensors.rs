--- conflicted
+++ resolved
@@ -171,22 +171,6 @@
 
     fn visit_scalar<N: num_traits::NumCast>(
         &mut self,
-<<<<<<< HEAD
-        _: ScalarOptions<N>,
-        (n, full_path): (&mut N, String),
-    ) -> Result<Option<N>, Self::Err> {
-        let data = self.tensor(&full_path)?.data();
-        let mut array = [0; 8];
-        array.copy_from_slice(data);
-        let val = f64::from_le_bytes(array);
-        *n = N::from(val).unwrap_or_else(|| {
-            panic!(
-                "Failed to convert f64 value {val} at {full_path} to {} when reading from safetensors!",
-                std::any::type_name::<N>()
-            )
-        });
-        Ok(None)
-=======
         opts: ScalarOptions<N>,
         (n, full_path): (&mut N, String),
     ) -> Result<Option<N>, Self::Err> {
@@ -210,7 +194,6 @@
             }
             Err(x) => Err(Error::SafeTensorError(x)),
         }
->>>>>>> e45a3081
     }
 }
 
