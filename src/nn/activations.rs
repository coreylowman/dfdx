--- conflicted
+++ resolved
@@ -352,71 +352,4 @@
         let r2 = t.prelu(dev.tensor([[0.05, 0.05, 0.05], [0.05, 0.05, 0.05]]));
         assert_eq!(r1.array(), r2.array());
     }
-<<<<<<< HEAD
-=======
-
-    #[test]
-    fn test_nn_activations_prelu() {
-        let dev: TestDevice = Default::default();
-
-        let t = dev.tensor([-2.0, -1.0, 0.0, 1.0, 2.0]);
-        let r1 = PReLU {
-            a: dev.tensor(0.05),
-        }
-        .forward_mut(t.clone());
-        let r2 = t.prelu(dev.tensor([0.05, 0.05, 0.05, 0.05, 0.05]));
-        assert_eq!(r1.array(), r2.array());
-
-        let t = dev.tensor([[-2.0, -1.0, 0.0], [1.0, 2.0, 3.0]]);
-        let r1 = PReLU {
-            a: dev.tensor(0.05),
-        }
-        .forward_mut(t.clone());
-        let r2 = t.prelu(dev.tensor([[0.05, 0.05, 0.05], [0.05, 0.05, 0.05]]));
-        assert_eq!(r1.array(), r2.array());
-
-        let model = (
-            Tanh,
-            PReLU {
-                a: dev.tensor(0.05),
-            },
-        );
-        let t = dev.tensor([-2.0, -1.0, 0.0, 1.0, 2.0]);
-        let out = model.forward(t);
-        assert_close(
-            &out.array(),
-            &[-0.04820138, -0.03807970, 0.0, 0.76159415, 0.96402758],
-        )
-    }
-
-    #[test]
-    fn test_nn_activations_prelu_1d() {
-        let dev: TestDevice = Default::default();
-
-        let t = dev.tensor([-2.0, -1.0, 0.0, 1.0, 2.0]);
-        let r1 = PReLU1D {
-            a: dev.tensor([0.05, 0.06, 0.07, 0.08, 0.09]),
-        }
-        .forward_mut(t.clone());
-        let r2 = t.prelu(dev.tensor([0.05, 0.06, 0.07, 0.08, 0.09]));
-        assert_eq!(r1.array(), r2.array());
-
-        let t = dev.tensor([[-2.0, -1.0, 0.0], [1.0, 2.0, 3.0]]);
-        let r1 = PReLU1D {
-            a: dev.tensor([0.05, 0.07, 0.09]),
-        }
-        .forward_mut(t.clone());
-        let r2 = t.prelu(dev.tensor([[0.05, 0.07, 0.09], [0.05, 0.07, 0.09]]));
-        assert_eq!(r1.array(), r2.array());
-
-        let mut model = dev.build_module::<(Tanh, builder::PReLU1D<Const<5>>), f32>();
-        let t = dev.tensor([-2.0, -1.0, 0.0, 1.0, 2.0]);
-        model.1.a = dev.tensor([0.05, 0.05, 0.05, 0.05, 0.05]);
-        let out = model.forward(t);
-        assert_close(
-            &out.array(),
-            &[-0.04820138, -0.0380797, 0.0, 0.7615941, 0.9640275],
-        )
-    }
->>>>>>> 12ac082e
 }