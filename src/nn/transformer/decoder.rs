--- conflicted
+++ resolved
@@ -1,9 +1,5 @@
 use crate::{
-<<<<<<< HEAD
-    nn::*,
-=======
     nn::{LayerNorm1D, Linear, Module, ModuleMut, ReLU, Repeated, ResetParams, Residual, ToDevice},
->>>>>>> 7ca61b8a
     optim::{GradientUpdate, ParamUpdater, UnusedTensors},
     tensor::{Cpu, PutTape, SplitTape},
     tensor_ops::Device,
