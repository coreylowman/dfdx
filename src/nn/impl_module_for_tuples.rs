use crate::{shapes::*, tensor_ops::*};

use super::*;

use std::string::ToString;

macro_rules! tuple_impls {
    ([$($name:ident),+] [$($idx:tt),+], $last:ident, [$($rev_tail:ident),+]) => {
<<<<<<< HEAD
        impl<E: Dtype, D: Device<E>, $($name: TensorCollection<E, D>),+> TensorCollection<E, D> for ($($name,)+) {
            type To<E2: Dtype, D2: Device<E2>> = ($($name::To<E2, D2>,)+);
=======
        impl<E: Dtype, D: DeviceStorage, $($name: TensorCollection<E, D>),+> TensorCollection<E, D> for ($($name,)+) {
            fn iter_tensors<V: ModuleVisitor<Self, E, D>>(visitor: &mut V) -> Result<(), V::Err> {
                $(visitor.visit_module(&usize::to_string(&$idx), |s| &s.$idx, |s| &mut s.$idx)?;)+
                Ok(())
            }
        }
>>>>>>> 8000542f

            #[allow(non_snake_case)]
            fn iter_tensors<E2: Dtype, D2: Device<E2>, V: ModuleVisitor<Self, E, D, E2, D2>>(
                visitor: &mut V
            ) -> Result<Option<Self::To<E2, D2>>, V::Err> {
                visitor.visit_fields(
                    ($(Self::module(&std::format!("{}", $idx), |s| &s.$idx, |s| &mut s.$idx),)+),
                    |x| x
                )
            }
        }

        impl<D: Device<E>, E: Dtype, $($name: BuildOnDevice<D, E>),+> BuildOnDevice<D, E> for ($($name,)+) {
            type Built = ($($name::Built, )+);
        }

        /*This macro expands like this for a 4-tuple:

        impl<
            Input: Tensor,

            // `$last:`
            D:

            // `$(Module::<$rev_tail ::Output>, $rev_tail: )+`
            Module<C ::Output>, C:
            Module<B ::Output>, B:
            Module<A ::Output>, A:

            Module<Input>
        > Module<Input> for (A, B, C, D) {
            type Output = D::Output;
            fn forward(&self, x: Input) -> Self::Output {
                let x = self.0.forward(x);
                let x = self.1.forward(x);
                let x = self.2.forward(x);
                let x = self.3.forward(x);
                x
            }
        }
        */
        impl<
            Input,
            $last:
            $(Module::<$rev_tail ::Output, Error=$rev_tail::Error>, $rev_tail: )+
            Module<Input>
        > Module<Input> for ($($name,)+) {
            type Output = $last ::Output;
            type Error = $last ::Error;

            /// Calls forward sequentially on each module in the tuple.
            fn try_forward(&self, x: Input) -> Result<Self::Output, Self::Error> {
                $(let x = self.$idx.try_forward(x)?;)+
                Ok(x)
            }
        }

        impl<
            Input,
            $last:
            $(ModuleMut::<$rev_tail ::Output, Error=$rev_tail::Error>, $rev_tail: )+
            ModuleMut<Input>
        > ModuleMut<Input> for ($($name,)+) {
            type Output = $last ::Output;
            type Error = $last ::Error;

            /// Calls forward sequentially on each module in the tuple.
            fn try_forward_mut(&mut self, x: Input) -> Result<Self::Output, Self::Error> {
                $(let x = self.$idx.try_forward_mut(x)?;)+
                Ok(x)
            }
        }
    };
}

tuple_impls!([M1, M2] [0, 1], M2, [M1]);
tuple_impls!([M1, M2, M3] [0, 1, 2], M3, [M2, M1]);
tuple_impls!([M1, M2, M3, M4] [0, 1, 2, 3], M4, [M3, M2, M1]);
tuple_impls!([M1, M2, M3, M4, M5] [0, 1, 2, 3, 4], M5, [M4, M3, M2, M1]);
tuple_impls!([M1, M2, M3, M4, M5, M6] [0, 1, 2, 3, 4, 5], M6, [M5, M4, M3, M2, M1]);

#[cfg(test)]
mod tests {
    use super::*;
    use crate::{nn::builders::*, optim::*, prelude::*, tests::*};

    #[test]
    fn test_2_tuple() {
        let dev: TestDevice = Default::default();

        let model: (ReLU, Tanh) = Default::default();

        let x = dev.tensor([-2.0, -1.0, 0.0, 1.0, 2.0]);
        let y = model.forward(x);
        assert_eq!(y.array(), [0.0, 0.0, 0.0, 1.0f32.tanh(), 2.0f32.tanh()]);
    }

    #[test]
    fn test_2_tuple_update() {
        let dev: TestDevice = Default::default();
        type Model = (Linear<2, 3>, Linear<3, 4>);
        let mut model = Model::build_on_device(&dev);
        assert_ne!(model.0.weight.array(), [[0.0; 2]; 3]);
        assert_ne!(model.0.bias.array(), [0.0; 3]);
        assert_ne!(model.1.weight.array(), [[0.0; 3]; 4]);
        assert_ne!(model.1.bias.array(), [0.0; 4]);

        let m0 = model.clone();

        let x = dev.sample_normal::<Rank1<2>>().leaky_traced();
        let loss = model.forward_mut(x).square().mean();
        let g = loss.backward();

        assert_ne!(g.get(&model.0.weight).array(), [[0.0; 2]; 3]);
        assert_ne!(g.get(&model.0.bias).array(), [0.0; 3]);
        assert_ne!(g.get(&model.1.weight).array(), [[0.0; 3]; 4]);
        assert_ne!(g.get(&model.1.bias).array(), [0.0; 4]);

        let mut sgd = Sgd::new(
            &model,
            SgdConfig {
                lr: 1.0,
                momentum: None,
                weight_decay: None,
            },
        );
        sgd.update(&mut model, &g).unwrap();

        assert_ne!(model.0.weight.array(), m0.0.weight.array());
        assert_ne!(model.0.bias.array(), m0.0.bias.array());
        assert_ne!(model.1.weight.array(), m0.1.weight.array());
        assert_ne!(model.1.bias.array(), m0.1.bias.array());
    }

    /// A struct to test the forward method of tuples. This sets the `I`th valuein a 1d tensors of size `N` to 1.0.
    #[derive(Debug, Default, Clone)]
    struct SetTo1<const I: usize, const N: usize>;
    impl<const I: usize, const N: usize> ZeroSizedModule for SetTo1<I, N> {}

    impl<const I: usize, const N: usize> Module<Tensor<Rank1<N>, f32, Cpu>> for SetTo1<I, N> {
        type Output = Tensor<Rank1<N>, f32, Cpu>;
        type Error = <Cpu as HasErr>::Err;

        fn try_forward(
            &self,
            mut input: Tensor<Rank1<N>, f32, Cpu>,
        ) -> Result<Self::Output, Self::Error> {
            std::sync::Arc::make_mut(&mut input.data)[I] = 1.0;
            Ok(input)
        }
    }

    #[test]
    fn test_set_to_1() {
        let dev: Cpu = Default::default();
        assert_eq!(
            SetTo1::<0, 5>::default().forward(dev.zeros()).array(),
            [1.0, 0.0, 0.0, 0.0, 0.0]
        );

        assert_eq!(
            SetTo1::<1, 5>::default().forward(dev.zeros()).array(),
            [0.0, 1.0, 0.0, 0.0, 0.0]
        );

        assert_eq!(
            SetTo1::<2, 5>::default().forward(dev.zeros()).array(),
            [0.0, 0.0, 1.0, 0.0, 0.0]
        );

        assert_eq!(
            SetTo1::<3, 5>::default().forward(dev.zeros()).array(),
            [0.0, 0.0, 0.0, 1.0, 0.0]
        );

        assert_eq!(
            SetTo1::<4, 5>::default().forward(dev.zeros()).array(),
            [0.0, 0.0, 0.0, 0.0, 1.0]
        );
    }

    #[test]
    fn test_2_tuple_forward() {
        let dev: Cpu = Default::default();
        let model: (SetTo1<0, 2>, SetTo1<1, 2>) = Default::default();
        let y = model.forward(dev.zeros());
        assert_eq!(y.array(), [1.0, 1.0]);
    }

    #[test]
    fn test_3_tuple_forward() {
        let dev: Cpu = Default::default();
        let model: (SetTo1<0, 3>, SetTo1<1, 3>, SetTo1<2, 3>) = Default::default();
        let y = model.forward(dev.zeros());
        assert_eq!(y.array(), [1.0, 1.0, 1.0]);
    }

    #[test]
    fn test_4_tuple_forward() {
        let dev: Cpu = Default::default();
        let model: (SetTo1<0, 4>, SetTo1<1, 4>, SetTo1<2, 4>, SetTo1<3, 4>) = Default::default();
        let y = model.forward(dev.zeros());
        assert_eq!(y.array(), [1.0, 1.0, 1.0, 1.0]);
    }

    #[test]
    fn test_5_tuple_forward() {
        let dev: Cpu = Default::default();
        let model: (
            SetTo1<0, 5>,
            SetTo1<1, 5>,
            SetTo1<2, 5>,
            SetTo1<3, 5>,
            SetTo1<4, 5>,
        ) = Default::default();
        let y = model.forward(dev.zeros());
        assert_eq!(y.array(), [1.0, 1.0, 1.0, 1.0, 1.0]);
    }

    #[test]
    fn test_6_tuple_forward() {
        let dev: Cpu = Default::default();
        let model: (
            SetTo1<0, 6>,
            SetTo1<1, 6>,
            SetTo1<2, 6>,
            SetTo1<3, 6>,
            SetTo1<4, 6>,
            SetTo1<5, 6>,
        ) = Default::default();
        let y = model.forward(dev.zeros());
        assert_eq!(y.array(), [1.0, 1.0, 1.0, 1.0, 1.0, 1.0]);
    }
}<|MERGE_RESOLUTION|>--- conflicted
+++ resolved
@@ -1,22 +1,11 @@
 use crate::{shapes::*, tensor_ops::*};
 
 use super::*;
-
-use std::string::ToString;
 
 macro_rules! tuple_impls {
     ([$($name:ident),+] [$($idx:tt),+], $last:ident, [$($rev_tail:ident),+]) => {
-<<<<<<< HEAD
         impl<E: Dtype, D: Device<E>, $($name: TensorCollection<E, D>),+> TensorCollection<E, D> for ($($name,)+) {
             type To<E2: Dtype, D2: Device<E2>> = ($($name::To<E2, D2>,)+);
-=======
-        impl<E: Dtype, D: DeviceStorage, $($name: TensorCollection<E, D>),+> TensorCollection<E, D> for ($($name,)+) {
-            fn iter_tensors<V: ModuleVisitor<Self, E, D>>(visitor: &mut V) -> Result<(), V::Err> {
-                $(visitor.visit_module(&usize::to_string(&$idx), |s| &s.$idx, |s| &mut s.$idx)?;)+
-                Ok(())
-            }
-        }
->>>>>>> 8000542f
 
             #[allow(non_snake_case)]
             fn iter_tensors<E2: Dtype, D2: Device<E2>, V: ModuleVisitor<Self, E, D, E2, D2>>(
