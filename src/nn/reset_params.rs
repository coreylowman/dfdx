use super::tensor_collection::*;

use crate::{prelude::Device, shapes::*, tensor::*};

struct Resetter;
impl<E: Dtype, D: Device<E>> TensorVisitor<E, D> for Resetter {
    type Viewer = ViewTensorMut;
    type Err = D::Err;

    fn visit<S: Shape>(
        &mut self,
        opts: TensorOptions<S, E, D>,
        t: &mut Tensor<S, E, D>,
    ) -> Result<(), D::Err> {
        (opts.reset)(t)
    }
}
<<<<<<< HEAD
pub trait ResetParams<E: Dtype, D: Device<E>>: TensorCollection<E, D> {
=======

/// Reset a module's parameters with their default reset function:
///
/// ```rust
/// # use dfdx::prelude::*;
/// # let dev: Cpu = Default::default();
/// type Model = Linear<2, 5>;
/// let mut model = dev.build_module::<Model, f32>();
/// model.reset_params();
/// ```
pub trait ResetParams<E: Dtype, D: DeviceStorage>: TensorCollection<E, D> {
    /// Reset all a model's parameters.
>>>>>>> ba3bf9c7
    fn reset_params(&mut self) {
        self.try_reset_params().unwrap();
    }
    /// Reset all a model's parameters.
    fn try_reset_params(&mut self) -> Result<(), D::Err> {
        Self::iter_tensors(&mut RecursiveWalker {
            m: self,
            f: &mut Resetter,
        })?;
        Ok(())
    }
}
impl<E: Dtype, D: Device<E>, M: TensorCollection<E, D>> ResetParams<E, D> for M {}<|MERGE_RESOLUTION|>--- conflicted
+++ resolved
@@ -15,9 +15,6 @@
         (opts.reset)(t)
     }
 }
-<<<<<<< HEAD
-pub trait ResetParams<E: Dtype, D: Device<E>>: TensorCollection<E, D> {
-=======
 
 /// Reset a module's parameters with their default reset function:
 ///
@@ -28,9 +25,8 @@
 /// let mut model = dev.build_module::<Model, f32>();
 /// model.reset_params();
 /// ```
-pub trait ResetParams<E: Dtype, D: DeviceStorage>: TensorCollection<E, D> {
+pub trait ResetParams<E: Dtype, D: Device<E>>: TensorCollection<E, D> {
     /// Reset all a model's parameters.
->>>>>>> ba3bf9c7
     fn reset_params(&mut self) {
         self.try_reset_params().unwrap();
     }
