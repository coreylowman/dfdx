use crate::{shapes::*, tensor::*, tensor_ops::*};

use super::{
    batchnorm2d::{infer_fwd, train_fwd},
    *,
};

pub mod builder {
    #[derive(Debug, Copy, Clone, Eq, PartialEq)]
    pub struct BatchNorm1D<const C: usize>;
}

impl<const C: usize, E: Dtype, D: Device<E>> BuildOnDevice<D, E> for builder::BatchNorm1D<C>
where
    BatchNorm1D<C, E, D>: BuildModule<D, E>,
{
    type Built = BatchNorm1D<C, E, D>;
    fn try_build_on_device(device: &D) -> Result<Self::Built, D::Err> {
        Self::Built::try_build(device)
    }
}

/// Batch normalization for sequences as described in
/// [Batch Normalization: Accelerating Deep Network Training
/// by Reducing Internal Covariate Shift](https://arxiv.org/abs/1502.03167)
///
/// Generics:
///
/// - `C` the size of the dimension to reduce. Both for 2d tensors (of the form <BATCH_SIZE, DIMENSION>)
///   as well as 3d tensors (of the form <BATCH_SIZE, DIMENSION, SEQUENCE_LENGTH>), this is the 1st dimension.
///
/// # Training vs Inference
///
/// BatchNorm1D supports the following cases (see sections below for more details):
/// 1. **Training**: [ModuleMut] and [OwnedTape] on the input tensor
/// 2. **Inference**: [Module] and [NoneTape] on the input tensor.
///
/// *NOTE: ModuleMut/NoneTape, and Module/OwnedTape will fail to compile.*
///
/// Examples:
/// ```rust
/// # use dfdx::prelude::*;
/// # let dev: Cpu = Default::default();
/// type Model = BatchNorm1D<3>;
/// let bn = dev.build_module::<Model, f32>();
/// let _ = bn.forward(dev.zeros::<Rank2<4, 3>>());
/// let _ = bn.forward(dev.zeros::<Rank3<4, 3, 2>>());
/// ```
///
/// ### Training
/// - Running statistics: updated with momentum
/// - Normalization: calculated using batch stats
///
/// ### Inference
/// - Running statistics: **not** updated
/// - Normalization: calculated using running stats
#[derive(Clone, Debug)]
pub struct BatchNorm1D<const C: usize, E: Dtype, D: DeviceStorage> {
    /// Scale for affine transform. Defaults to 1.0
    pub scale: Tensor<Rank1<C>, E, D>,
    /// Bias for affine transform. Defaults to 0.0
    pub bias: Tensor<Rank1<C>, E, D>,
    /// Spatial mean that is updated during training. Defaults to 0.0
    pub running_mean: Tensor<Rank1<C>, E, D>,
    /// Spatial variance that is updated during training. Defaults to 1.0
    pub running_var: Tensor<Rank1<C>, E, D>,
    /// Added to variance before taking sqrt for numerical stability. Defaults to 1e-5
    pub epsilon: E,
    /// Controls exponential moving average of running stats.Defaults to 0.1
    ///
    /// `running_stat * (1.0 - momentum) + stat * momentum`.
    pub momentum: E,
}

impl<const C: usize, E: Dtype, D: Device<E>> BatchNorm1D<C, E, D> {
    /// generic forward for inference
    fn infer_fwd<S: Shape, Ax: Axes>(&self, x: Tensor<S, E, D>) -> Result<Tensor<S, E, D>, D::Err>
    where
        Rank1<C>: BroadcastShapeTo<S, Ax>,
    {
        infer_fwd(
            x,
            &self.running_var,
            &self.running_mean,
            &self.scale,
            &self.bias,
            self.epsilon,
        )
    }

    fn train_fwd<S: Shape, T: Tape<E, D>, Ax: Axes>(
        &mut self,
        x: Tensor<S, E, D, T>,
    ) -> Result<Tensor<S, E, D, T>, D::Err>
    where
        S: HasAxes<Ax> + ReduceShapeTo<Rank1<C>, Ax>,
    {
        train_fwd(
            x,
            &mut self.running_var,
            &mut self.running_mean,
            &self.scale,
            &self.bias,
            self.epsilon,
            self.momentum,
        )
    }
}

impl<B: Dim, const C: usize, E: Dtype, D: Device<E>> Module<Tensor<(B, Const<C>), E, D, NoneTape>>
    for BatchNorm1D<C, E, D>
{
    type Output = Tensor<(B, Const<C>), E, D, NoneTape>;
    type Error = D::Err;

    /// Inference 1d forward - does **not** update [Self::running_mean] and [Self::running_var]
    fn try_forward(
        &self,
        x: Tensor<(B, Const<C>), E, D, NoneTape>,
    ) -> Result<Self::Output, D::Err> {
        self.infer_fwd(x)
    }
}

impl<B: Dim, const C: usize, L: Dim, E: Dtype, D: Device<E>>
    Module<Tensor<(B, Const<C>, L), E, D, NoneTape>> for BatchNorm1D<C, E, D>
{
    type Output = Tensor<(B, Const<C>, L), E, D, NoneTape>;
    type Error = D::Err;

    /// Inference 2d forward - does **not** update [Self::running_mean] and [Self::running_var]
    fn try_forward(
        &self,
        x: Tensor<(B, Const<C>, L), E, D, NoneTape>,
    ) -> Result<Self::Output, D::Err> {
        self.infer_fwd(x)
    }
}

impl<B: Dim, const C: usize, L: Dim, E: Dtype, D: Device<E>>
    ModuleMut<Tensor<(B, Const<C>, L), E, D, OwnedTape<E, D>>> for BatchNorm1D<C, E, D>
{
    type Output = Tensor<(B, Const<C>, L), E, D, OwnedTape<E, D>>;
    type Error = D::Err;

    /// Training 1d forward - updates [Self::running_mean] and [Self::running_var]
    fn try_forward_mut(
        &mut self,
        x: Tensor<(B, Const<C>, L), E, D, OwnedTape<E, D>>,
    ) -> Result<Self::Output, D::Err> {
        self.train_fwd(x)
    }
}

impl<B: Dim, const C: usize, E: Dtype, D: Device<E>>
    ModuleMut<Tensor<(B, Const<C>), E, D, OwnedTape<E, D>>> for BatchNorm1D<C, E, D>
{
    type Output = Tensor<(B, Const<C>), E, D, OwnedTape<E, D>>;
    type Error = D::Err;

    /// Training 2d forward - updates [Self::running_mean] and [Self::running_var]
    fn try_forward_mut(
        &mut self,
        x: Tensor<(B, Const<C>), E, D, OwnedTape<E, D>>,
    ) -> Result<Self::Output, D::Err> {
        self.train_fwd(x)
    }
}

impl<const C: usize, E: Dtype, D: Device<E>> TensorCollection<E, D> for BatchNorm1D<C, E, D> {
    type To<E2: Dtype, D2: Device<E2>> = BatchNorm1D<C, E2, D2>;

    fn iter_tensors<E2: Dtype, D2: Device<E2>, V: ModuleVisitor<Self, E, D, E2, D2>>(
        visitor: &mut V,
    ) -> Result<Option<Self::To<E2, D2>>, V::Err> {
        visitor.visit_fields(
            (
                Self::tensor(
                    "scale",
                    |s| &s.scale,
                    |s| &mut s.scale,
                    TensorOptions::reset_to_ones(),
                ),
                Self::tensor(
                    "bias",
                    |s| &s.bias,
                    |s| &mut s.bias,
                    TensorOptions::reset_to_zeros(),
                ),
                Self::tensor(
                    "running_mean",
                    |s| &s.running_mean,
                    |s| &mut s.running_mean,
                    TensorOptions::detached(|t| t.try_fill_with_zeros()),
                ),
                Self::tensor(
                    "running_var",
                    |s| &s.running_var,
                    |s| &mut s.running_var,
                    TensorOptions::detached(|t| t.try_fill_with_ones()),
                ),
            ),
            |(scale, bias, running_mean, running_var)| BatchNorm1D {
                scale,
                bias,
                running_mean,
                running_var,
                epsilon: E2::from_f32(1e-5).unwrap(),
                momentum: E2::from_f32(0.1).unwrap(),
            },
        )
    }
}

#[cfg(test)]
mod tests {
    use super::builder::BatchNorm1D;
    use crate::{nn::builders::*, optim::*, shapes::*, tensor::*, tensor_ops::*, tests::*};

    #[test]
    fn test_batchnorm1d_2d_forward_mut() {
        let dev = TestDevice::seed_from_u64(0);

        let x1: Tensor<Rank2<3, 2>, TestDtype, _> = dev.sample(rand_distr::StandardNormal);
        let mut bn = BatchNorm1D::<2>::build_on_device(&dev);

<<<<<<< HEAD
        println!("{bn:?}");

        let y1 = bn.forward_mut(x1.trace());
=======
        let y1 = bn.forward_mut(x1.leaky_trace());
>>>>>>> 8000542f
        assert_close(
            &y1.array(),
            &[
                [1.3168651, 0.19157785],
                [-1.1049646, -1.3092154],
                [-0.21190044, 1.1176374],
            ],
        );

        let g = y1.exp().mean().backward();
        assert_close(&bn.running_mean.array(), &[-0.09994803, 0.07696156]);
        assert_close(&bn.running_var.array(), &[1.1536077, 0.9321649]);
        assert_close(&g.get(&bn.scale).array(), &[0.72945416, 0.5493023]);
        assert_close(&g.get(&bn.bias).array(), &[0.8119954, 0.7564688]);
        assert_close(
            &g.get(&x1).array(),
            &[
                [0.023908734, -0.18436226],
                [0.040923715, 0.0703277],
                [-0.06483248, 0.11403453],
            ],
        );
    }

    #[test]
    fn test_batchnorm1d_3d_forward_mut() {
        const BATCH_SIZE: usize = 3;
        const DIMENSION: usize = 2;
        const LENGTH: usize = 2;
        let dev = TestDevice::seed_from_u64(0);

        let x1: Tensor<Rank3<BATCH_SIZE, DIMENSION, LENGTH>, TestDtype, _> =
            dev.sample(rand_distr::StandardNormal);
        let mut bn = BatchNorm1D::<DIMENSION>::build_on_device(&dev);

        let y1 = bn.forward_mut(x1.leaky_trace());
        assert_close(
            &y1.array(),
            &[
                [[0.059494145, 0.21366562], [-1.0539212, 0.5588659]],
                [[-2.0465322, 0.6680055], [-0.46153978, 0.8375814]],
                [[-0.041158404, 1.1465254], [1.411404, -1.2923905]],
            ],
        );

        let g = y1.exp().mean().backward();
        assert_close(&bn.running_mean.array(), &[0.065665804, -0.07374697]);
        assert_close(&bn.running_var.array(), &[1.0069065, 1.2117702]);
        assert_close(&g.get(&bn.scale).array(), &[0.4112549, 0.6407272]);
        assert_close(&g.get(&bn.bias).array(), &[0.7071625, 0.78455544]);
        assert_close(
            &g.get(&x1).array(),
            &[
                [[-0.035488494, -0.031065114], [0.0067214966, -0.02774144]],
                [[0.035152107, -0.0011850521], [-0.017958358, -0.017146945]],
                [[-0.03715139, 0.0697379], [0.037428252, 0.018696927]],
            ],
        );
    }

    #[test]
    fn test_batchnorm1d_update() {
        const BATCH_SIZE: usize = 3;
        const DIMENSION: usize = 4;
        let dev: TestDevice = Default::default();

        let x1: Tensor<Rank2<BATCH_SIZE, DIMENSION>, TestDtype, _> = dev.sample_normal();
        let mut bn = dev.build_module::<BatchNorm1D<DIMENSION>, TestDtype>();
        let y = bn.forward_mut(x1.leaky_trace());
        let g = y.square().mean().backward();

        let mut opt = Sgd::new(&bn, Default::default());
        opt.update(&mut bn, &g).expect("");
    }
}<|MERGE_RESOLUTION|>--- conflicted
+++ resolved
@@ -224,13 +224,7 @@
         let x1: Tensor<Rank2<3, 2>, TestDtype, _> = dev.sample(rand_distr::StandardNormal);
         let mut bn = BatchNorm1D::<2>::build_on_device(&dev);
 
-<<<<<<< HEAD
-        println!("{bn:?}");
-
-        let y1 = bn.forward_mut(x1.trace());
-=======
         let y1 = bn.forward_mut(x1.leaky_trace());
->>>>>>> 8000542f
         assert_close(
             &y1.array(),
             &[
