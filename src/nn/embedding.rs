--- conflicted
+++ resolved
@@ -86,13 +86,8 @@
     }
 }
 
-<<<<<<< HEAD
-impl<const V: usize, const M: usize, const S: usize, E: Dtype, D: Device<E>, T: Tape<E, D>>
-    Module<Tensor<Rank1<S>, usize, D, T>> for Embedding<V, M, E, D>
-=======
-impl<const V: usize, const M: usize, SEQ: Dim, E: Dtype, D: Device<E>, T: Tape<D>>
+impl<const V: usize, const M: usize, SEQ: Dim, E: Dtype, D: Device<E>, T: Tape<E, D>>
     Module<Tensor<(SEQ,), usize, D, T>> for Embedding<V, M, E, D>
->>>>>>> ddd13776
 {
     type Output = Tensor<(SEQ, Const<M>), E, D, T>;
     type Error = D::Err;
@@ -110,13 +105,8 @@
         SEQ: Dim,
         E: Dtype,
         D: Device<E>,
-<<<<<<< HEAD
         T: Tape<E, D>,
-    > Module<Tensor<Rank2<BATCH, SEQ>, usize, D, T>> for Embedding<VOCAB, DIM, E, D>
-=======
-        T: Tape<D>,
     > Module<Tensor<(BATCH, SEQ), usize, D, T>> for Embedding<VOCAB, DIM, E, D>
->>>>>>> ddd13776
 {
     type Output = Tensor<(BATCH, SEQ, Const<DIM>), E, D, T>;
     type Error = D::Err;
