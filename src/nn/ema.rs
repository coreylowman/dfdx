--- conflicted
+++ resolved
@@ -24,9 +24,6 @@
 }
 
 /// Performs model exponential moving average on two modules.
-<<<<<<< HEAD
-pub trait ModelEMA<E: Dtype, D: Device<E>>: TensorCollection<E, D> {
-=======
 ///
 /// **Only updates trainable parameters**. For example, batch normalization
 /// running parameters are not updated.
@@ -39,8 +36,7 @@
 /// let mut model_ema = model.clone();
 /// model_ema.ema(&model, 0.001);
 /// ```
-pub trait ModelEMA<E: Dtype, D: AxpyKernel<E>>: TensorCollection<E, D> {
->>>>>>> ba3bf9c7
+pub trait ModelEMA<E: Dtype, D: Device<E>>: TensorCollection<E, D> {
     /// Does `self = self * decay + other * (1 - decay), using
     /// [crate::tensor_ops::axpy()] on parameters.
     ///
