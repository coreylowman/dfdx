use crate::{
    shapes::{Dtype, Shape},
    tensor::{cuda::Cuda, Tensor},
    tensor_ops::ops::{BinaryKernel, UnaryKernel},
    unique_id::unique_id,
};
<<<<<<< HEAD

use cudarc::driver::{CudaSlice, DeviceRepr, DeviceSlice, LaunchAsync, LaunchConfig};
use std::{sync::Arc, vec::Vec};
=======
use cudarc::driver::{CudaSlice, DeviceRepr, DeviceSlice, LaunchAsync, LaunchConfig};
use std::sync::Arc;
>>>>>>> fa3d54e8

pub trait UnaryOpCudaKernel<E> {
    /// Compiled by build.rs
    const PTX_SRC: &'static str;

    /// Unique name for the kernel
    const MODULE_NAME: &'static str;

    /// Name of function in the .cu file
    const FWD_FN_NAME: &'static str;

    /// Name of function in the .cu file
    const BWD_FN_NAME: &'static str;

    const ALL_FN_NAMES: [&'static str; 2] = [Self::FWD_FN_NAME, Self::BWD_FN_NAME];
}

macro_rules! cuda_unary {
    ($Op:path, $TypeName:ty, $Ptx:tt, $Fwd:tt, $Bwd:tt) => {
        impl crate::tensor_ops::cuda_kernels::UnaryOpCudaKernel<$TypeName> for $Op {
            const PTX_SRC: &'static str = $Ptx;
            const MODULE_NAME: &'static str = $Fwd;
            const FWD_FN_NAME: &'static str = $Fwd;
            const BWD_FN_NAME: &'static str = $Bwd;
        }
    };
}

pub(crate) use cuda_unary;

impl<E: Dtype, K: UnaryOpCudaKernel<E> + DeviceRepr> UnaryKernel<K, E> for Cuda {
    fn forward<S: Shape>(
        &self,
        op: K,
        inp: &Tensor<S, E, Self>,
    ) -> Result<Tensor<S, E, Self>, Self::Err> {
        if !self.dev.has_func(K::MODULE_NAME, K::FWD_FN_NAME) {
            self.dev
                .load_ptx(K::PTX_SRC.into(), K::MODULE_NAME, &K::ALL_FN_NAMES)?;
        }

        let numel = inp.data.len();
        let mut storage = unsafe { self.dev.alloc::<E>(numel) }?;

        let fwd_fn = self.dev.get_func(K::MODULE_NAME, K::FWD_FN_NAME).unwrap();
        let cfg = LaunchConfig::for_num_elems(numel as u32);
        let params = (op, numel, inp.data.as_ref(), &mut storage);
        unsafe { fwd_fn.launch(cfg, params) }?;

        Ok(Tensor {
            id: unique_id(),
            data: Arc::new(storage),
            shape: inp.shape,
            strides: inp.strides,
            device: self.clone(),
            tape: Default::default(),
        })
    }

    fn backward<S: Shape>(
        &self,
        op: K,
        inp: &Tensor<S, E, Self>,
        grad_inp: &mut Self::Vec<E>,
        grad_out: &Self::Vec<E>,
    ) -> Result<(), Self::Err> {
        let bwd_fn = self.dev.get_func(K::MODULE_NAME, K::BWD_FN_NAME).unwrap();
        let numel = inp.data.len();
        let cfg = LaunchConfig::for_num_elems(numel as u32);
        let params = (op, numel, inp.data.as_ref(), grad_inp, grad_out);
        unsafe { bwd_fn.launch(cfg, params) }?;
        Ok(())
    }
}

pub trait BinaryOpCudaKernel<E> {
    /// Compiled by build.rs
    const PTX_SRC: &'static str;

    /// Unique name for the kernel
    const MODULE_NAME: &'static str;

    /// Name of function in the .cu file
    const FWD_FN_NAME: &'static str;

    /// Name of function in the .cu file
    const BWD_LHS_FN_NAME: &'static str;

    /// Name of function in the .cu file
    const BWD_RHS_FN_NAME: &'static str;

    const ALL_FN_NAMES: [&'static str; 3] = [
        Self::FWD_FN_NAME,
        Self::BWD_LHS_FN_NAME,
        Self::BWD_RHS_FN_NAME,
    ];
}

macro_rules! cuda_binary {
    ($Op:path, $TypeName:ty, $Ptx:tt, $Fwd:tt, $Bwd_Lhs:tt, $Bwd_Rhs:tt) => {
        impl crate::tensor_ops::cuda_kernels::BinaryOpCudaKernel<$TypeName> for $Op {
            const PTX_SRC: &'static str = $Ptx;
            const MODULE_NAME: &'static str = $Fwd;
            const FWD_FN_NAME: &'static str = $Fwd;
            const BWD_LHS_FN_NAME: &'static str = $Bwd_Lhs;
            const BWD_RHS_FN_NAME: &'static str = $Bwd_Rhs;
        }
    };
}

/// Similar to [permute_for_reductions], but defines the summed axes as the broadcasted axes in
/// out_strides, and orders non-summed axes so that the output of chunk_sum can be read using
/// out_strides
fn permute_for_binary_backward<I>(
    out_dims: I,
    out_strides: I,
    arg1_dims: I,
    arg1_strides: I,
    arg2_strides: I,
) -> ((Vec<usize>, Vec<usize>), (Vec<usize>, Vec<usize>))
where
    I: IntoIterator<Item = usize>,
{
    let mut tmp: Vec<_> = out_dims
        .into_iter()
        .zip(out_strides.into_iter())
        .zip(arg1_dims.into_iter().zip(arg1_strides.into_iter()))
        .zip(arg2_strides.into_iter())
        .map(|(x, out_stride)| {
            let ord = if out_stride == 0 {
                (true, -(x.0 .1 as isize))
            } else {
                (false, -(out_stride as isize))
            };

            (ord, x)
        })
        .collect();

    tmp.sort_unstable_by_key(|(ord, _)| *ord);

    tmp.into_iter().map(|(_ord, x)| x).unzip()
}

fn physical_numel<I: IntoIterator<Item = usize>>(dims: I, strides: I) -> usize {
    dims.into_iter()
        .zip(strides.into_iter())
        .map(|(dim, stride)| if stride == 0 { 1 } else { dim })
        .product()
}

pub(crate) use cuda_binary;

<<<<<<< HEAD
impl<E: Dtype, K: BinaryOpCudaKernel<E> + DeviceRepr + Clone> BinaryKernel<K, E> for Cuda {
=======
impl<E: Dtype, K: BinaryOpCudaKernel<E> + DeviceRepr> BinaryKernel<K, E> for Cuda {
>>>>>>> fa3d54e8
    fn forward<S: Shape>(
        &self,
        op: K,
        lhs: &Tensor<S, E, Self>,
        rhs: &Tensor<S, E, Self>,
    ) -> Result<Tensor<S, E, Self>, Self::Err> {
        if !self.dev.has_func(K::MODULE_NAME, K::FWD_FN_NAME) {
            self.dev
                .load_ptx(K::PTX_SRC.into(), K::MODULE_NAME, &K::ALL_FN_NAMES)?;
        }

        let shape = lhs.shape;
        let strides = lhs.shape.strides();
        let numel = shape.num_elements();

        let mut storage = unsafe { self.dev.alloc::<E>(numel) }?;

        let dims: CudaSlice<usize> = self.dev.htod_copy(shape.concrete().into())?;
        let lhs_strides: CudaSlice<usize> = self.dev.htod_copy(lhs.strides.into())?;
        let rhs_strides: CudaSlice<usize> = self.dev.htod_copy(rhs.strides.into())?;

        let fwd_fn = self.dev.get_func(K::MODULE_NAME, K::FWD_FN_NAME).unwrap();
        let cfg = LaunchConfig::for_num_elems(numel as u32);
        let params = (
            op,
            numel,             // const size_t numel,
            S::NUM_DIMS,       // const size_t num_dims,
            &dims,             // const size_t *dims,
            lhs.data.as_ref(), // const float *lhs,
            &lhs_strides,      // const size_t *lhs_strides,
            rhs.data.as_ref(), // const float *rhs,
            &rhs_strides,      // const size_t *rhs_strides,
            &mut storage,      // float *out,
        );
        unsafe { fwd_fn.launch(cfg, params) }?;
        Ok(Tensor {
            id: unique_id(),
            data: Arc::new(storage),
            shape,
            strides,
            device: self.clone(),
            tape: Default::default(),
        })
    }

    fn backward<S: Shape>(
        &self,
        op: K,
        lhs: &Tensor<S, E, Self>,
        grad_lhs: &mut Self::Vec<E>,
        rhs: &Tensor<S, E, Self>,
        grad_rhs: &mut Self::Vec<E>,
        grad_out: &Self::Vec<E>,
    ) -> Result<(), Self::Err> {
        let bwd_lhs_fn = self
            .dev
            .get_func(K::MODULE_NAME, K::BWD_LHS_FN_NAME)
            .unwrap();

        let bwd_rhs_fn = self
            .dev
            .get_func(K::MODULE_NAME, K::BWD_RHS_FN_NAME)
            .unwrap();

        let numel = lhs.shape.num_elements();

<<<<<<< HEAD
        let ((out_dims1, out_strides1), (_rhs_dims1, rhs_strides1)) = permute_for_binary_backward(
            lhs.shape.concrete(),
            lhs.shape.strides(),
            rhs.shape.concrete(),
            rhs.strides,
            lhs.strides,
        );
=======
        let dims: CudaSlice<usize> = self.dev.htod_copy(lhs.shape.concrete().into())?;
        let lhs_strides: CudaSlice<usize> = self.dev.htod_copy(lhs.strides.into())?;
        let rhs_strides: CudaSlice<usize> = self.dev.htod_copy(rhs.strides.into())?;
>>>>>>> fa3d54e8

        let ((out_dims2, out_strides2), (_lhs_dims2, lhs_strides2)) = permute_for_binary_backward(
            lhs.shape.concrete(),
            lhs.shape.strides(),
            lhs.shape.concrete(),
            lhs.strides,
            rhs.strides,
        );

        let out_dims1 = self.dev.htod_copy(out_dims1)?;
        let out_strides1 = self.dev.htod_copy(out_strides1)?;
        let rhs_strides1 = self.dev.htod_copy(rhs_strides1)?;
        let out_dims2 = self.dev.htod_copy(out_dims2)?;
        let out_strides2 = self.dev.htod_copy(out_strides2)?;
        let lhs_strides2 = self.dev.htod_copy(lhs_strides2)?;

        let chunk_len1 = numel / physical_numel(lhs.shape.concrete(), lhs.strides);
        let chunk_len2 = numel / physical_numel(rhs.shape.concrete(), rhs.strides);

        let params1 = (
            op.clone(),        // const OP_STRUCT op,
            numel,             // const size_t numel,
            S::NUM_DIMS,       // const size_t num_dims,
            &out_dims1,        // const size_t *dims,
            &out_strides1,     // const size_t *out_strides,
            lhs.data.as_ref(), // const TYPENAME *lhs,
            grad_lhs,          // TYPENAME *grad_lhs,
            chunk_len1,        // const size_t chunk_len,
            rhs.data.as_ref(), // const TYPENAME *rhs,
            &rhs_strides1,     // const size_t *rhs_strides,
            grad_out,          // const TYPENAME *grad_out
        );
<<<<<<< HEAD

        let params2 = (
            op,                // const OP_STRUCT op,
            numel,             // const size_t numel,
            S::NUM_DIMS,       // const size_t num_dims,
            &out_dims2,        // const size_t *dims,
            &out_strides2,     // const size_t *out_strides,
            lhs.data.as_ref(), // const TYPENAME *lhs,
            &lhs_strides2,     // const size_t *lhs_strides,
            rhs.data.as_ref(), // const TYPENAME *rhs,
            grad_rhs,          // TYPENAME *grad_rhs,
            chunk_len2,        // const size_t chunk_len,
            grad_out,          // const TYPENAME *grad_out
        );

        let cfg = LaunchConfig::for_num_elems(numel as u32);
        unsafe { bwd_lhs_fn.launch(cfg, params1) }?;
        unsafe { bwd_rhs_fn.launch(cfg, params2) }?;
=======
        unsafe { bwd_fn.launch(cfg, params) }?;
>>>>>>> fa3d54e8
        Ok(())
    }
}<|MERGE_RESOLUTION|>--- conflicted
+++ resolved
@@ -4,14 +4,8 @@
     tensor_ops::ops::{BinaryKernel, UnaryKernel},
     unique_id::unique_id,
 };
-<<<<<<< HEAD
-
 use cudarc::driver::{CudaSlice, DeviceRepr, DeviceSlice, LaunchAsync, LaunchConfig};
 use std::{sync::Arc, vec::Vec};
-=======
-use cudarc::driver::{CudaSlice, DeviceRepr, DeviceSlice, LaunchAsync, LaunchConfig};
-use std::sync::Arc;
->>>>>>> fa3d54e8
 
 pub trait UnaryOpCudaKernel<E> {
     /// Compiled by build.rs
@@ -165,11 +159,7 @@
 
 pub(crate) use cuda_binary;
 
-<<<<<<< HEAD
 impl<E: Dtype, K: BinaryOpCudaKernel<E> + DeviceRepr + Clone> BinaryKernel<K, E> for Cuda {
-=======
-impl<E: Dtype, K: BinaryOpCudaKernel<E> + DeviceRepr> BinaryKernel<K, E> for Cuda {
->>>>>>> fa3d54e8
     fn forward<S: Shape>(
         &self,
         op: K,
@@ -236,7 +226,6 @@
 
         let numel = lhs.shape.num_elements();
 
-<<<<<<< HEAD
         let ((out_dims1, out_strides1), (_rhs_dims1, rhs_strides1)) = permute_for_binary_backward(
             lhs.shape.concrete(),
             lhs.shape.strides(),
@@ -244,11 +233,6 @@
             rhs.strides,
             lhs.strides,
         );
-=======
-        let dims: CudaSlice<usize> = self.dev.htod_copy(lhs.shape.concrete().into())?;
-        let lhs_strides: CudaSlice<usize> = self.dev.htod_copy(lhs.strides.into())?;
-        let rhs_strides: CudaSlice<usize> = self.dev.htod_copy(rhs.strides.into())?;
->>>>>>> fa3d54e8
 
         let ((out_dims2, out_strides2), (_lhs_dims2, lhs_strides2)) = permute_for_binary_backward(
             lhs.shape.concrete(),
@@ -281,7 +265,6 @@
             &rhs_strides1,     // const size_t *rhs_strides,
             grad_out,          // const TYPENAME *grad_out
         );
-<<<<<<< HEAD
 
         let params2 = (
             op,                // const OP_STRUCT op,
@@ -300,9 +283,6 @@
         let cfg = LaunchConfig::for_num_elems(numel as u32);
         unsafe { bwd_lhs_fn.launch(cfg, params1) }?;
         unsafe { bwd_rhs_fn.launch(cfg, params2) }?;
-=======
-        unsafe { bwd_fn.launch(cfg, params) }?;
->>>>>>> fa3d54e8
         Ok(())
     }
 }