#include "cuda_utils.cuh"

#define LONG_BINARY_OP(TYPENAME, FORWARD, BACKWARD_LHS, BACKWARD_RHS, OP_STRUCT, FUNC, DFDX, DFDY) \
extern "C" __global__ void FORWARD( \
    const OP_STRUCT op, \
    const size_t numel, \
    const size_t num_dims, \
    const size_t *info, \
    const TYPENAME *lhs, \
    const TYPENAME *rhs, \
    TYPENAME *out \
) { \
    unsigned int i = blockIdx.x * blockDim.x + threadIdx.x; \
    if (i >= numel) { \
        return; \
    } \
\
<<<<<<< HEAD
    const size_t *dims = info; \
    const size_t *lhs_strides = info + num_dims; \
    const size_t *rhs_strides = info + 2 * num_dims; \
    unsigned int lhs_i = get_strided_index(i, num_dims, dims, lhs_strides); \
    unsigned int rhs_i = get_strided_index(i, num_dims, dims, rhs_strides); \
=======
    unsigned int tmp_i = i; \
    unsigned int lhs_i = 0; \
    unsigned int rhs_i = 0; \
    for (int d = num_dims - 1; d >= 0; d--) { \
        unsigned int i_dim = tmp_i % dims[d]; \
        lhs_i += i_dim * lhs_strides[d]; \
        rhs_i += i_dim * rhs_strides[d]; \
        tmp_i /= dims[d]; \
    } \
>>>>>>> 28f97398
\
    TYPENAME x = lhs[lhs_i]; \
    TYPENAME y = rhs[rhs_i]; \
    TYPENAME fx; \
\
    FUNC\
\
    out[i] = fx; \
} \
\
extern "C" __global__ void BACKWARD_LHS( \
    const OP_STRUCT op, \
    const size_t numel, \
    const size_t num_dims, \
    const size_t *info, \
    const TYPENAME *lhs, \
    TYPENAME *grad_lhs, \
    const size_t chunk_len, \
    const TYPENAME *rhs, \
    const TYPENAME *grad_out \
) { \
    unsigned int i = blockIdx.x * blockDim.x + threadIdx.x; \
    if (i >= numel) { \
        return; \
    } \
\
<<<<<<< HEAD
    const size_t *dims = info + 0 * num_dims; \
    const size_t *out_strides = info + 1 * num_dims; \
    const size_t *rhs_strides = info + 2 * num_dims; \
    unsigned int out_i = get_strided_index(i, num_dims, dims, out_strides); \
\
=======
    unsigned int tmp_i = i; \
    unsigned int out_i = 0; \
    unsigned int rhs_i = 0; \
    for (int d = num_dims - 1; d >= 0; d--) { \
        unsigned int i_dim = tmp_i % dims[d]; \
        out_i += i_dim * out_strides[d]; \
        rhs_i += i_dim * rhs_strides[d]; \
        tmp_i /= dims[d]; \
    } \
>>>>>>> 28f97398
    unsigned int lhs_i = i / chunk_len; \
    TYPENAME x = lhs[lhs_i]; \
    TYPENAME y = rhs[rhs_i]; \
    TYPENAME go = grad_out[out_i]; \
\
    TYPENAME dfdx = (DFDX); \
\
    chunk_sum(chunk_len, dfdx * go, grad_lhs); \
} \
\
extern "C" __global__ void BACKWARD_RHS( \
    const OP_STRUCT op, \
    const size_t numel, \
    const size_t num_dims, \
    const size_t *info, \
    const TYPENAME *lhs, \
    const TYPENAME *rhs, \
    TYPENAME *grad_rhs, \
    const size_t chunk_len, \
    const TYPENAME *grad_out \
) { \
    unsigned int i = blockIdx.x * blockDim.x + threadIdx.x; \
    if (i >= numel) { \
        return; \
    } \
<<<<<<< HEAD
    const size_t *dims = info + 3 * num_dims; \
    const size_t *out_strides = info + 4 * num_dims; \
    const size_t *lhs_strides = info + 5 * num_dims; \
    unsigned int out_i = get_strided_index(i, num_dims, dims, out_strides); \
    unsigned int lhs_i = get_strided_index(i, num_dims, dims, lhs_strides); \
=======
\
    unsigned int tmp_i = i; \
    unsigned int lhs_i = 0; \
    unsigned int out_i = 0; \
    for (int d = num_dims - 1; d >= 0; d--) { \
        unsigned int i_dim = tmp_i % dims[d]; \
        lhs_i += i_dim * lhs_strides[d]; \
        out_i += i_dim * out_strides[d]; \
        tmp_i /= dims[d]; \
    } \
>>>>>>> 28f97398
    unsigned int rhs_i = i / chunk_len; \
\
    TYPENAME x = lhs[lhs_i]; \
    TYPENAME y = rhs[rhs_i]; \
    TYPENAME go = grad_out[out_i]; \
\
    TYPENAME dfdy = (DFDY); \
\
    chunk_sum(chunk_len, dfdy * go, grad_rhs); \
}

#define BINARY_OP(TYPENAME, FORWARD, BACKWARD_LHS, BACKWARD_RHS, OP_STRUCT, FUNC, DFDX, DFDY) \
    LONG_BINARY_OP(TYPENAME, FORWARD, BACKWARD_LHS, BACKWARD_RHS, OP_STRUCT, fx = (FUNC);, DFDX, DFDY)<|MERGE_RESOLUTION|>--- conflicted
+++ resolved
@@ -15,13 +15,10 @@
         return; \
     } \
 \
-<<<<<<< HEAD
     const size_t *dims = info; \
     const size_t *lhs_strides = info + num_dims; \
     const size_t *rhs_strides = info + 2 * num_dims; \
-    unsigned int lhs_i = get_strided_index(i, num_dims, dims, lhs_strides); \
-    unsigned int rhs_i = get_strided_index(i, num_dims, dims, rhs_strides); \
-=======
+\
     unsigned int tmp_i = i; \
     unsigned int lhs_i = 0; \
     unsigned int rhs_i = 0; \
@@ -31,7 +28,6 @@
         rhs_i += i_dim * rhs_strides[d]; \
         tmp_i /= dims[d]; \
     } \
->>>>>>> 28f97398
 \
     TYPENAME x = lhs[lhs_i]; \
     TYPENAME y = rhs[rhs_i]; \
@@ -58,13 +54,10 @@
         return; \
     } \
 \
-<<<<<<< HEAD
     const size_t *dims = info + 0 * num_dims; \
     const size_t *out_strides = info + 1 * num_dims; \
     const size_t *rhs_strides = info + 2 * num_dims; \
-    unsigned int out_i = get_strided_index(i, num_dims, dims, out_strides); \
 \
-=======
     unsigned int tmp_i = i; \
     unsigned int out_i = 0; \
     unsigned int rhs_i = 0; \
@@ -74,7 +67,6 @@
         rhs_i += i_dim * rhs_strides[d]; \
         tmp_i /= dims[d]; \
     } \
->>>>>>> 28f97398
     unsigned int lhs_i = i / chunk_len; \
     TYPENAME x = lhs[lhs_i]; \
     TYPENAME y = rhs[rhs_i]; \
@@ -100,13 +92,9 @@
     if (i >= numel) { \
         return; \
     } \
-<<<<<<< HEAD
     const size_t *dims = info + 3 * num_dims; \
     const size_t *out_strides = info + 4 * num_dims; \
     const size_t *lhs_strides = info + 5 * num_dims; \
-    unsigned int out_i = get_strided_index(i, num_dims, dims, out_strides); \
-    unsigned int lhs_i = get_strided_index(i, num_dims, dims, lhs_strides); \
-=======
 \
     unsigned int tmp_i = i; \
     unsigned int lhs_i = 0; \
@@ -117,7 +105,6 @@
         out_i += i_dim * out_strides[d]; \
         tmp_i /= dims[d]; \
     } \
->>>>>>> 28f97398
     unsigned int rhs_i = i / chunk_len; \
 \
     TYPENAME x = lhs[lhs_i]; \
