__device__ unsigned int get_strided_index(
    unsigned int idx,
    size_t num_dims,
    const size_t *dims,
    const size_t *strides
) {
    unsigned int strided_i = 0;
    for (unsigned int d = 0; d < num_dims; d++) {
        unsigned int dim_idx = num_dims - 1 - d;
        strided_i += (idx % dims[dim_idx]) * strides[dim_idx];
        idx /= dims[dim_idx];
    }
    return strided_i;
}

__device__ unsigned int get_unstrided_index(
    const unsigned int strided_i,
    const size_t num_dims,
    const size_t *dims,
    const size_t *strides
) {
    unsigned int idx = 0;
    for (unsigned int d = 0; d < num_dims; d++) {
        idx *= dims[d];
        idx += strides[d] == 0 ? 0 : (strided_i / strides[d]) % dims[d];
    }
    return idx;
}

// Accepts pre-broadcasted strides for both input & output.
// So both inp & out are expected to be broadcasted to the same size.
extern "C" __global__ void sum_to_forward(
    const size_t numel,
    const size_t num_dims,
    const float mul,
    const size_t *dims,
    const float *inp,
    const size_t *inp_strides,
    float *out,
    const size_t *out_strides
) {
    unsigned int inp_i = blockIdx.x * blockDim.x + threadIdx.x;

    if (inp_i >= numel) {
        return;
    }

    auto tmp = inp[inp_i];

    unsigned int i = get_unstrided_index(inp_i, num_dims, dims, inp_strides);
    unsigned int out_i = get_strided_index(i, num_dims, dims, out_strides);
    atomicAdd(out + out_i, tmp * mul);
}

// Accepts pre-broadcasted strides for both input & output.
// So both inp & out are expected to be broadcasted to the same size.
extern "C" __global__ void sum_to_backward(
    const size_t numel,
    const size_t num_dims,
    const float mul,
    const size_t *dims,
    float *grad_inp,
    const size_t *inp_strides,
    const float *grad_out,
    const size_t *out_strides
) {
    unsigned int inp_i = blockIdx.x * blockDim.x + threadIdx.x;

    if (inp_i >= numel) {
        return;
    }

    unsigned int i = get_unstrided_index(inp_i, num_dims, dims, inp_strides);
    unsigned int out_i = get_strided_index(i, num_dims, dims, out_strides);
    auto tmp = grad_out[out_i];

    // NOTE: since size of output is less than input, only 1 thread will be writing to inp
    // at a time. this means we don't have to worry about multiple concurrent writes
    // like we do with forward.
<<<<<<< HEAD
    unsigned int inp_strided_i = get_strided_index(i, num_dims, dims, inp_strides);
    atomicAdd(grad_inp + inp_strided_i, tmp);
=======
    grad_inp[inp_i] += tmp * mul;
>>>>>>> 9bb277b3
}<|MERGE_RESOLUTION|>--- conflicted
+++ resolved
@@ -77,10 +77,5 @@
     // NOTE: since size of output is less than input, only 1 thread will be writing to inp
     // at a time. this means we don't have to worry about multiple concurrent writes
     // like we do with forward.
-<<<<<<< HEAD
-    unsigned int inp_strided_i = get_strided_index(i, num_dims, dims, inp_strides);
-    atomicAdd(grad_inp + inp_strided_i, tmp);
-=======
     grad_inp[inp_i] += tmp * mul;
->>>>>>> 9bb277b3
 }