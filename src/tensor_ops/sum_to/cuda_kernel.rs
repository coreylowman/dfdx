use crate::{
    shapes::*,
    tensor::{launch_cfg, Cuda, Tensor, Tensorlike},
    tensor_ops::reduction_utils::*,
};

use cudarc::driver::{DeviceRepr, DeviceSlice, LaunchAsync, ValidAsZeroBits};

const PTX_SRC: &str = include_str!(concat!(env!("OUT_DIR"), "/sum_to.ptx"));

trait HasCudaKernel<E> {
    const MOD: &'static str;
    const FNS: &'static [&'static str];
}

impl HasCudaKernel<f32> for Cuda {
    const MOD: &'static str = "sum_f32";
    const FNS: &'static [&'static str] = &["sum_to_fwd_f32", "sum_to_bwd_f32"];
}

impl HasCudaKernel<f64> for Cuda {
    const MOD: &'static str = "sum_f64";
    const FNS: &'static [&'static str] = &["sum_to_fwd_f64", "sum_to_bwd_f64"];
}

impl<E: Dtype + ValidAsZeroBits + DeviceRepr> super::SumKernel<E> for Cuda
where
    Self: HasCudaKernel<E>,
{
    fn forward<Src: Shape, Dst: Shape, Ax: Axes>(
        &self,
        dst: Dst,
        inp: &Tensor<Src, E, Self>,
    ) -> Result<Tensor<Dst, E, Self>, Self::Err>
    where
        Src: ReduceShapeTo<Dst, Ax>,
    {
        if !self.dev.has_func(Self::MOD, Self::FNS[0]) {
            self.dev.load_ptx(PTX_SRC.into(), Self::MOD, Self::FNS)?;
        }

        let fwd_fn = self.dev.get_func(Self::MOD, Self::FNS[0]).unwrap();

        let (dims, strides) = permute_for_reductions::<_, Ax>(inp.shape.concrete(), inp.strides);
        let num_dims = dims.len();

        let mut info = Vec::with_capacity(num_dims * 2);
        info.extend(dims);
        info.extend(strides);
        let info = self.dev.htod_copy(info)?;

        let elems_per_thread = E::from_usize(reduction_elems_per_thread::<_, Src>(
            inp.shape.concrete(),
            inp.strides,
            Ax::as_array(),
        ))
        .unwrap();

        let physical_numel = inp.data.len();
        let (dst_physical_numel, dst_strides) =
            reduction_output_strides::<Ax, Src, Dst>(inp.strides, dst);
        let chunk_len = physical_numel / dst_physical_numel;

        let cfg = launch_cfg::<128>(physical_numel as u32);

<<<<<<< HEAD
        let mut storage = unsafe { self.alloc_empty::<E>(dst.num_elements()) }?;
        self.dev.memset_zeros(&mut storage)?;
=======
        let mut storage = self.dev.alloc_zeros::<E>(dst_physical_numel)?;
>>>>>>> a08b4a79
        let params = (
            physical_numel,    // const size_t numel,
            num_dims,          // const size_t num_dims,
            elems_per_thread,  // const float elems_per_thread,
            chunk_len,         // const size_t chunk_len,
            &info,             // const size_t *info,
            inp.data.as_ref(), // const float *inp,
            &mut storage,      // float *out
        );
        unsafe { fwd_fn.launch(cfg, params) }?;
        Ok(self.build_tensor(dst, dst_strides, storage))
    }

    fn backward<Src: Shape, Dst: Shape, Ax: Axes>(
        &self,
        dst: Dst,
        inp: &impl Tensorlike<Src, E, Self>,
        grad_inp: &mut Self::Vec<E>,
        grad_out: &Self::Vec<E>,
    ) -> Result<(), Self::Err>
    where
        Src: ReduceShapeTo<Dst, Ax>,
    {
        let bwd_fn = self.dev.get_func(Self::MOD, Self::FNS[1]).unwrap();

        let out_strides: Src::Concrete =
            BroadcastStridesTo::<Src, Ax>::broadcast_strides(&dst, dst.strides());
        let physical_numel = inp.len();
        let elems_per_thread = E::from_usize(reduction_elems_per_thread::<_, Src>(
            inp.shape().concrete(),
            inp.strides(),
            Ax::as_array(),
        ))
        .unwrap();

        let cfg = launch_cfg::<128>(physical_numel as u32);

        let mut info: Vec<usize> = Vec::with_capacity(3 * Src::NUM_DIMS);
        info.extend(inp.shape().concrete());
        info.extend(inp.strides());
        info.extend(out_strides);
        let info = self.dev.htod_copy(info)?;

        let params = (
            physical_numel,   // const size_t numel,
            Src::NUM_DIMS,    // const size_t num_dims,
            elems_per_thread, // const float elems_per_thread,
            &info,            // const size_t *info,
            grad_inp,         // float *grad_inp,
            grad_out,         // const float *grad_out,
        );
        unsafe { bwd_fn.launch(cfg, params) }?;
        Ok(())
    }
}<|MERGE_RESOLUTION|>--- conflicted
+++ resolved
@@ -63,12 +63,8 @@
 
         let cfg = launch_cfg::<128>(physical_numel as u32);
 
-<<<<<<< HEAD
-        let mut storage = unsafe { self.alloc_empty::<E>(dst.num_elements()) }?;
+        let mut storage = unsafe { self.alloc_empty::<E>(dst_physical_numel) }?;
         self.dev.memset_zeros(&mut storage)?;
-=======
-        let mut storage = self.dev.alloc_zeros::<E>(dst_physical_numel)?;
->>>>>>> a08b4a79
         let params = (
             physical_numel,    // const size_t numel,
             num_dims,          // const size_t num_dims,
