--- conflicted
+++ resolved
@@ -151,10 +151,7 @@
 
 mod abs;
 mod accurate_gelu;
-<<<<<<< HEAD
-=======
 mod adam;
->>>>>>> 40996df3
 mod add;
 mod attention_reshape;
 pub(crate) mod axpy;
@@ -215,10 +212,7 @@
 
 pub use abs::abs;
 pub use accurate_gelu::accurate_gelu;
-<<<<<<< HEAD
-=======
 pub use adam::AdamConfig;
->>>>>>> 40996df3
 pub use add::{add, TryAdd};
 pub use attention_reshape::TryAttentionReshape;
 pub use axpy::axpy;
