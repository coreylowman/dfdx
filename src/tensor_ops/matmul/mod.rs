--- conflicted
+++ resolved
@@ -136,46 +136,26 @@
 pub trait VecMatKernel<E: Dtype>: DeviceStorage {
     fn forward<K: Dim, N: Dim>(
         &self,
-<<<<<<< HEAD
-        lhs: &Tensor<(Const<K>,), E, Self>,
-        rhs: &Tensor<(Const<K>, N), E, Self>,
+        lhs: &Tensor<(K,), E, Self>,
+        rhs: &Tensor<(K, N), E, Self>,
     ) -> Result<Tensor<(N,), E, Self>, Self::Err>;
-=======
-        lhs: &Self::Storage<(K,), E>,
-        rhs: &Self::Storage<(K, N), E>,
-    ) -> Result<Self::Storage<(N,), E>, Self::Err>;
->>>>>>> 4d07aae7
 
     fn backward<K: Dim, N: Dim>(
         &self,
-<<<<<<< HEAD
-        lhs: &Tensor<(Const<K>,), E, Self>,
+        lhs: &Tensor<(K,), E, Self>,
         grad_lhs: &mut Self::Vec<E>,
-        rhs: &Tensor<(Const<K>, N), E, Self>,
+        rhs: &Tensor<(K, N), E, Self>,
         grad_rhs: &mut Self::Vec<E>,
         grad_out: &Self::Vec<E>,
     ) -> Result<(), Self::Err>;
 }
 
-impl<const K: usize, N: Dim, E: Dtype, D: VecMatKernel<E>, T: Tape<E, D> + Merge<R>, R>
-    TryMatMul<Tensor<(Const<K>, N), E, D, R>> for Tensor<(Const<K>,), E, D, T>
-where
-    R: Tape<E, D>,
-=======
-        lhs: &Self::Storage<(K,), E>,
-        grad_lhs: &mut Self::Storage<(K,), E>,
-        rhs: &Self::Storage<(K, N), E>,
-        grad_rhs: &mut Self::Storage<(K, N), E>,
-        grad_out: &Self::Storage<(N,), E>,
-    ) -> Result<(), Self::Err>;
-}
-
-impl<K: Dim, N: Dim, E: Dtype, D: VecMatKernel<E>, T: Tape<D> + Merge<R>, R: Tape<D>>
+impl<K: Dim, N: Dim, E: Dtype, D: VecMatKernel<E>, T: Tape<E, D> + Merge<R>, R: Tape<E, D>>
     TryMatMul<Tensor<(K, N), E, D, R>> for Tensor<(K,), E, D, T>
->>>>>>> 4d07aae7
 {
     type Output = Tensor<(N,), E, D, T>;
     fn try_matmul(self, rhs: Tensor<(K, N), E, D, R>) -> Result<Self::Output, Self::Err> {
+        assert_eq!(self.shape.0, rhs.shape.0);
         try_binary_op(self, rhs, D::forward, D::backward)
     }
 }
@@ -183,31 +163,17 @@
 pub trait MatMatKernel<E: Dtype>: DeviceStorage {
     fn forward<M: Dim, K: Dim, N: Dim>(
         &self,
-<<<<<<< HEAD
-        lhs: &Tensor<(M, Const<K>), E, Self>,
-        rhs: &Tensor<(Const<K>, N), E, Self>,
+        lhs: &Tensor<(M, K), E, Self>,
+        rhs: &Tensor<(K, N), E, Self>,
     ) -> Result<Tensor<(M, N), E, Self>, Self::Err>;
-=======
-        lhs: &Self::Storage<(M, K), E>,
-        rhs: &Self::Storage<(K, N), E>,
-    ) -> Result<Self::Storage<(M, N), E>, Self::Err>;
->>>>>>> 4d07aae7
 
     fn backward<M: Dim, K: Dim, N: Dim>(
         &self,
-<<<<<<< HEAD
-        lhs: &Tensor<(M, Const<K>), E, Self>,
+        lhs: &Tensor<(M, K), E, Self>,
         grad_lhs: &mut Self::Vec<E>,
-        rhs: &Tensor<(Const<K>, N), E, Self>,
+        rhs: &Tensor<(K, N), E, Self>,
         grad_rhs: &mut Self::Vec<E>,
         grad_out: &Self::Vec<E>,
-=======
-        lhs: &Self::Storage<(M, K), E>,
-        grad_lhs: &mut Self::Storage<(M, K), E>,
-        rhs: &Self::Storage<(K, N), E>,
-        grad_rhs: &mut Self::Storage<(K, N), E>,
-        grad_out: &Self::Storage<(M, N), E>,
->>>>>>> 4d07aae7
     ) -> Result<(), Self::Err>;
 }
 
@@ -226,6 +192,7 @@
     /// let _: Tensor<Rank2<3, 4>, f32, _> = x.try_matmul(y);
     /// ```
     fn try_matmul(self, rhs: Tensor<(K, N), E, D, R>) -> Result<Self::Output, Self::Err> {
+        assert_eq!(self.shape.1, rhs.shape.0);
         try_binary_op(self, rhs, D::forward, D::backward)
     }
 }
@@ -233,31 +200,17 @@
 pub trait MatMatBrKernel<E: Dtype>: DeviceStorage {
     fn forward<B: Dim, M: Dim, K: Dim, N: Dim>(
         &self,
-<<<<<<< HEAD
-        lhs: &Tensor<(B, M, Const<K>), E, Self>,
-        rhs: &Tensor<(Const<K>, N), E, Self>,
+        lhs: &Tensor<(B, M, K), E, Self>,
+        rhs: &Tensor<(K, N), E, Self>,
     ) -> Result<Tensor<(B, M, N), E, Self>, Self::Err>;
-=======
-        lhs: &Self::Storage<(B, M, K), E>,
-        rhs: &Self::Storage<(K, N), E>,
-    ) -> Result<Self::Storage<(B, M, N), E>, Self::Err>;
->>>>>>> 4d07aae7
 
     fn backward<B: Dim, M: Dim, K: Dim, N: Dim>(
         &self,
-<<<<<<< HEAD
-        lhs: &Tensor<(B, M, Const<K>), E, Self>,
+        lhs: &Tensor<(B, M, K), E, Self>,
         grad_lhs: &mut Self::Vec<E>,
-        rhs: &Tensor<(Const<K>, N), E, Self>,
+        rhs: &Tensor<(K, N), E, Self>,
         grad_rhs: &mut Self::Vec<E>,
         grad_out: &Self::Vec<E>,
-=======
-        lhs: &Self::Storage<(B, M, K), E>,
-        grad_lhs: &mut Self::Storage<(B, M, K), E>,
-        rhs: &Self::Storage<(K, N), E>,
-        grad_rhs: &mut Self::Storage<(K, N), E>,
-        grad_out: &Self::Storage<(B, M, N), E>,
->>>>>>> 4d07aae7
     ) -> Result<(), Self::Err>;
 }
 
@@ -276,6 +229,7 @@
     /// let _: Tensor<Rank3<1, 3, 4>, f32, _> = x.try_matmul(y);
     /// ```
     fn try_matmul(self, rhs: Tensor<(K, N), E, D, R>) -> Result<Self::Output, Self::Err> {
+        assert_eq!(self.shape.2, rhs.shape.0);
         try_binary_op(self, rhs, D::forward, D::backward)
     }
 }
@@ -283,31 +237,17 @@
 pub trait MatMatBatch3Kernel<E: Dtype>: DeviceStorage {
     fn forward<const B: usize, M: Dim, K: Dim, N: Dim>(
         &self,
-<<<<<<< HEAD
-        lhs: &Tensor<(Const<B>, M, Const<K>), E, Self>,
-        rhs: &Tensor<(Const<B>, Const<K>, N), E, Self>,
+        lhs: &Tensor<(Const<B>, M, K), E, Self>,
+        rhs: &Tensor<(Const<B>, K, N), E, Self>,
     ) -> Result<Tensor<(Const<B>, M, N), E, Self>, Self::Err>;
-=======
-        lhs: &Self::Storage<(Const<B>, M, K), E>,
-        rhs: &Self::Storage<(Const<B>, K, N), E>,
-    ) -> Result<Self::Storage<(Const<B>, M, N), E>, Self::Err>;
->>>>>>> 4d07aae7
 
     fn backward<const B: usize, M: Dim, K: Dim, N: Dim>(
         &self,
-<<<<<<< HEAD
-        lhs: &Tensor<(Const<B>, M, Const<K>), E, Self>,
+        lhs: &Tensor<(Const<B>, M, K), E, Self>,
         grad_lhs: &mut Self::Vec<E>,
-        rhs: &Tensor<(Const<B>, Const<K>, N), E, Self>,
+        rhs: &Tensor<(Const<B>, K, N), E, Self>,
         grad_rhs: &mut Self::Vec<E>,
         grad_out: &Self::Vec<E>,
-=======
-        lhs: &Self::Storage<(Const<B>, M, K), E>,
-        grad_lhs: &mut Self::Storage<(Const<B>, M, K), E>,
-        rhs: &Self::Storage<(Const<B>, K, N), E>,
-        grad_rhs: &mut Self::Storage<(Const<B>, K, N), E>,
-        grad_out: &Self::Storage<(Const<B>, M, N), E>,
->>>>>>> 4d07aae7
     ) -> Result<(), Self::Err>;
 }
 
@@ -327,6 +267,7 @@
     /// let _: Tensor<Rank3<1, 3, 4>, f32, _> = x.try_matmul(y);
     /// ```
     fn try_matmul(self, rhs: Tensor<(Const<B>, K, N), E, D, R>) -> Result<Self::Output, Self::Err> {
+        assert_eq!(self.shape.2, rhs.shape.1);
         try_binary_op(self, rhs, D::forward, D::backward)
     }
 }
@@ -334,31 +275,17 @@
 pub trait MatMatBatch4Kernel<E: Dtype>: DeviceStorage {
     fn forward<const B: usize, const S: usize, M: Dim, K: Dim, N: Dim>(
         &self,
-<<<<<<< HEAD
-        lhs: &Tensor<(Const<B>, Const<S>, M, Const<K>), E, Self>,
-        rhs: &Tensor<(Const<B>, Const<S>, Const<K>, N), E, Self>,
+        lhs: &Tensor<(Const<B>, Const<S>, M, K), E, Self>,
+        rhs: &Tensor<(Const<B>, Const<S>, K, N), E, Self>,
     ) -> Result<Tensor<(Const<B>, Const<S>, M, N), E, Self>, Self::Err>;
-=======
-        lhs: &Self::Storage<(Const<B>, Const<S>, M, K), E>,
-        rhs: &Self::Storage<(Const<B>, Const<S>, K, N), E>,
-    ) -> Result<Self::Storage<(Const<B>, Const<S>, M, N), E>, Self::Err>;
->>>>>>> 4d07aae7
 
     fn backward<const B: usize, const S: usize, M: Dim, K: Dim, N: Dim>(
         &self,
-<<<<<<< HEAD
-        lhs: &Tensor<(Const<B>, Const<S>, M, Const<K>), E, Self>,
+        lhs: &Tensor<(Const<B>, Const<S>, M, K), E, Self>,
         grad_lhs: &mut Self::Vec<E>,
-        rhs: &Tensor<(Const<B>, Const<S>, Const<K>, N), E, Self>,
+        rhs: &Tensor<(Const<B>, Const<S>, K, N), E, Self>,
         grad_rhs: &mut Self::Vec<E>,
         grad_out: &Self::Vec<E>,
-=======
-        lhs: &Self::Storage<(Const<B>, Const<S>, M, K), E>,
-        grad_lhs: &mut Self::Storage<(Const<B>, Const<S>, M, K), E>,
-        rhs: &Self::Storage<(Const<B>, Const<S>, K, N), E>,
-        grad_rhs: &mut Self::Storage<(Const<B>, Const<S>, K, N), E>,
-        grad_out: &Self::Storage<(Const<B>, Const<S>, M, N), E>,
->>>>>>> 4d07aae7
     ) -> Result<(), Self::Err>;
 }
 
@@ -382,6 +309,7 @@
         self,
         rhs: Tensor<(Const<B>, Const<S>, K, N), E, D, R>,
     ) -> Result<Self::Output, Self::Err> {
+        assert_eq!(self.shape.3, rhs.shape.2);
         try_binary_op(self, rhs, D::forward, D::backward)
     }
 }
@@ -786,7 +714,7 @@
     }
 
     #[test]
-    #[should_panic = "WrongNumElements"]
+    #[should_panic = "left: `3`,\n right: `4`"]
     fn test_dynamic_matmul_matmat_fail() {
         let dev: TestDevice = Default::default();
         let x: Tensor<(Const<3>, usize), f32, _> = dev.zeros_like(&(Const, 3));
@@ -795,7 +723,7 @@
     }
 
     #[test]
-    #[should_panic = "WrongNumElements"]
+    #[should_panic = "left: `3`,\n right: `4`"]
     fn test_dynamic_matmul_matmatbr_fail() {
         let dev: TestDevice = Default::default();
         let x: Tensor<(Const<1>, Const<3>, usize), f32, _> = dev.zeros_like(&(Const, Const, 3));
@@ -804,7 +732,7 @@
     }
 
     #[test]
-    #[should_panic = "WrongNumElements"]
+    #[should_panic = "left: `3`,\n right: `4`"]
     fn test_dynamic_matmul_matmat_batch_fail() {
         let dev: TestDevice = Default::default();
         let x: Tensor<(Const<1>, Const<3>, usize), f32, _> = dev.zeros_like(&(Const, Const, 3));
@@ -813,7 +741,7 @@
     }
 
     #[test]
-    #[should_panic = "WrongNumElements"]
+    #[should_panic = "left: `3`,\n right: `4`"]
     fn test_dynamic_matmul_matmat_4d_fail() {
         let dev: TestDevice = Default::default();
         let x: Tensor<(Const<1>, Const<5>, Const<3>, usize), f32, _> =
