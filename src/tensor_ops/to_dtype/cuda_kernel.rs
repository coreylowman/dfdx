--- conflicted
+++ resolved
@@ -33,18 +33,13 @@
         let fwd_fn = cuda.dev.get_func(&module, "kernel").unwrap();
 
         let n = inp.data.len();
-<<<<<<< HEAD
         let mut out = unsafe { cuda.alloc_empty::<E2>(n) }?;
-        unsafe { fwd_fn.launch(launch_cfg(n as u32), (n, inp.data.as_ref(), &mut out)) }?;
-=======
-        let mut out = unsafe { dev.alloc::<E2>(n) }?;
         unsafe {
             fwd_fn.launch(
                 launch_cfg::<128>(n as u32),
                 (n, inp.data.as_ref(), &mut out),
             )
         }?;
->>>>>>> 6e6f5443
 
         Ok(cuda.build_tensor(inp.shape, inp.strides, out))
     }
