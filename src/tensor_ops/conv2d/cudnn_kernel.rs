--- conflicted
+++ resolved
@@ -3,11 +3,7 @@
 
 use crate::{
     shapes::*,
-<<<<<<< HEAD
-    tensor::{Cuda, GhostTensor, Tensor},
-=======
-    tensor::{unique_id, Cuda, Tensor, Tensorlike},
->>>>>>> 6e6f5443
+    tensor::{Cuda, Tensor, Tensorlike},
 };
 
 use std::sync::Arc;
