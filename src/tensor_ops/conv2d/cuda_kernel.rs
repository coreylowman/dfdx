--- conflicted
+++ resolved
@@ -62,16 +62,12 @@
             self.dev.load_ptx(PTX_SRC.into(), Self::MOD, Self::FNS)?;
         }
 
-<<<<<<< HEAD
         let patches_item_numel = op.chan_in * op.kernel * op.kernel * op.h_out * op.w_out;
         let patches_numel = op.batch * patches_item_numel;
-        let mut patches = unsafe { self.dev.alloc::<E>(patches_numel) }?;
-=======
-        let patches_numel = op.batch * op.chan_in * op.kernel * op.kernel * op.h_out * op.w_out;
 
         let mut patches = self.get_workspace::<E>(patches_numel)?;
         let mut patches = unsafe { patches.transmute_mut::<E>(patches_numel).unwrap() };
->>>>>>> 6439e310
+
         let img_strides = self.dev.htod_copy(make_4d::<L>(lhs.strides).into())?;
         let unfold_fn = self.dev.get_func(Self::MOD, Self::FNS[0]).unwrap();
         let cfg = launch_cfg(patches_item_numel as u32);
@@ -110,23 +106,19 @@
         _: &Tensor<O, E, Self>,
         grad_out: &Self::Vec<E>,
     ) -> Result<(), Self::Err> {
-<<<<<<< HEAD
         let patches_item_numel = op.chan_out * op.kernel * op.kernel * op.h_in * op.w_in;
         let patches_numel = op.batch * patches_item_numel;
         let filters_numel = op.batch * op.chan_in * op.chan_out * op.kernel * op.kernel;
 
-        let mut patches = unsafe { self.dev.alloc::<E>(patches_numel) }?;
+        let mut patches = self.get_workspace::<E>(patches_numel)?;
+        let mut patches = unsafe { patches.transmute_mut::<E>(patches_numel).unwrap() };
+
         let mut f_b1023 = unsafe { self.dev.alloc::<E>(filters_numel) }?;
         let mut grad_f_b1023 = unsafe { self.dev.alloc::<E>(filters_numel) }?;
         let f_strides = self.dev.htod_copy(rhs.strides.into())?;
 
         self.par_stream.wait_for_default()?;
 
-=======
-        let patches_numel = op.batch * op.chan_out * op.kernel * op.kernel * op.h_in * op.w_in;
-        let mut patches = self.get_workspace::<E>(patches_numel)?;
-        let mut patches = unsafe { patches.transmute_mut::<E>(patches_numel).unwrap() };
->>>>>>> 6439e310
         {
             // unfold grad_out into patches
             let unfold_fn = self.dev.get_func(Self::MOD, Self::FNS[1]).unwrap();
