mod cpu_kernel;

#[cfg(feature = "cuda")]
mod cuda_kernel;

use crate::{
    gradients::Tape,
    shapes::*,
<<<<<<< HEAD
    tensor::{DeviceStorage, HasErr, PutTape, SplitTape, Tensor},
=======
    tensor::{DeviceStorage, HasErr, PutTape, SplitTape, Tensor, ZerosTensor},
>>>>>>> 82a89242
};

#[repr(C)]
#[derive(Debug, Copy, Clone)]
pub(super) struct Conv2DOp {
    pub stride: usize,
    pub padding: usize,
    pub kernel: usize,
    pub batch: usize,
    pub chan_in: usize,
    pub chan_out: usize,
    pub h_in: usize,
    pub h_out: usize,
    pub w_in: usize,
    pub w_out: usize,
}

impl Conv2DOp {
    fn new(s: usize, p: usize, k: usize, [b, c, h_in, w_in]: [usize; 4], o: usize) -> Self {
        Self {
            stride: s,
            padding: p,
            kernel: k,
            batch: b,
            chan_in: c,
            chan_out: o,
            h_in,
            h_out: (h_in + 2 * p - k) / s + 1,
            w_in,
            w_out: (w_in + 2 * p - k) / s + 1,
        }
    }

    #[rustfmt::skip]
    pub(super) fn inp_patches_shape(&self) -> (usize, usize, usize, usize, usize) {
        (self.chan_in, self.kernel, self.kernel, self.h_out, self.w_out)
    }

    #[rustfmt::skip]
    pub(super) fn out_patches_shape(&self) -> (usize, usize, usize, usize, usize) {
        (self.chan_out, self.kernel, self.kernel, self.h_in, self.w_in)
    }

    pub(super) fn filters_tr_shape(&self) -> (usize, usize, usize, usize) {
        (self.chan_in, self.chan_out, self.kernel, self.kernel)
    }
}

pub(super) trait Conv2DKernel<E: Dtype>: DeviceStorage {
    fn forward<L: Shape, R: Shape, O: Shape>(
        &self,
        op: Conv2DOp,
        lhs: &Self::Storage<L, E>,
        rhs: &Self::Storage<R, E>,
        out: &mut Self::Storage<O, E>,
    ) -> Result<(), Self::Err>;

    fn backward<L: Shape, R: Shape, O: Shape>(
        &self,
        op: Conv2DOp,
        lhs: &Self::Storage<L, E>,
        grad_lhs: &mut Self::Storage<L, E>,
        rhs: &Self::Storage<R, E>,
        grad_rhs: &mut Self::Storage<R, E>,
        grad_out: &Self::Storage<O, E>,
    ) -> Result<(), Self::Err>;
}

pub trait TryConv2DTo<F, const S: usize, const P: usize>: HasErr {
    type Output;
    fn conv2d_to(self, filters: F) -> Self::Output {
        self.try_conv2d_to(filters).unwrap()
    }
    fn try_conv2d_to(self, filters: F) -> Result<Self::Output, Self::Err>;
}

pub trait TryConv2D<F> {
    fn conv2d<const S: usize, const P: usize>(self, filters: F) -> Self::Output
    where
        Self: TryConv2DTo<F, S, P>,
    {
        self.conv2d_to(filters)
    }
    fn try_conv2d<const S: usize, const P: usize>(
        self,
        filters: F,
    ) -> Result<Self::Output, Self::Err>
    where
        Self: TryConv2DTo<F, S, P>,
    {
        self.try_conv2d_to(filters)
    }
}

impl<T, F> TryConv2D<F> for T {}

impl<
        const C: usize,
        const H: usize,
        const W: usize,
        const O: usize,
        const K: usize,
        const S: usize,
        const P: usize,
        D: Conv2DKernel<f32> + ZerosTensor<f32>,
        T: 'static + Tape<D>,
    > TryConv2DTo<Tensor<Rank4<O, C, K, K>, f32, D>, S, P> for Tensor<Rank3<C, H, W>, f32, D, T>
where
    Rank2<{ (H + 2 * P - K) / S + 1 }, { (W + 2 * P - K) / S + 1 }>: Sized,
{
    type Output =
        Tensor<Rank3<O, { (H + 2 * P - K) / S + 1 }, { (W + 2 * P - K) / S + 1 }>, f32, D, T>;

    fn try_conv2d_to(
        self,
        filters: Tensor<Rank4<O, C, K, K>, f32, D>,
    ) -> Result<Self::Output, Self::Err> {
        let op = Conv2DOp::new(S, P, K, [1, C, H, W], O);
        let (lhs, ltape) = self.split_tape();
        let (rhs, rtape) = filters.split_tape();
        let mut tape = ltape.merge(rtape);
        let mut out = lhs.device.try_zeros()?;
        lhs.device
            .forward(op, &lhs.storage, &rhs.storage, &mut out.storage)?;
        let phantom_out = out.clone();
        tape.try_alloc_grad(&lhs)?;
        tape.try_alloc_grad(&rhs)?;
        tape.try_alloc_grad(&out)?;
        tape.add_backward_op(move |grads| {
            let (grad_lhs, grad_rhs, grad_out) = grads.muts_and_ref(&lhs, &rhs, &phantom_out);
            lhs.device
                .backward(op, &lhs.storage, grad_lhs, &rhs.storage, grad_rhs, grad_out)
        });
        Ok(out.put_tape(tape))
    }
}

impl<
        B: Dim,
        const C: usize,
        const H: usize,
        const W: usize,
        const O: usize,
        const K: usize,
        const S: usize,
        const P: usize,
        D: Conv2DKernel<f32> + ZerosTensor<f32>,
        T: 'static + Tape<D>,
    > TryConv2DTo<Tensor<Rank4<O, C, K, K>, f32, D>, S, P>
    for Tensor<(B, Const<C>, Const<H>, Const<W>), f32, D, T>
where
    Rank2<{ (H + 2 * P - K) / S + 1 }, { (W + 2 * P - K) / S + 1 }>:,
{
    type Output = Tensor<
        (
            B,
            Const<O>,
            Const<{ (H + 2 * P - K) / S + 1 }>,
            Const<{ (W + 2 * P - K) / S + 1 }>,
        ),
        f32,
        D,
        T,
    >;
    fn try_conv2d_to(
        self,
        filters: Tensor<Rank4<O, C, K, K>, f32, D>,
    ) -> Result<Self::Output, Self::Err> {
        let batch = self.shape().0;
        let op = Conv2DOp::new(S, P, K, [batch.size(), C, H, W], O);
        let (lhs, ltape) = self.split_tape();
        let (rhs, rtape) = filters.split_tape();
        let mut out = lhs.device.try_zeros_like(&(batch, Const, Const, Const))?;
        let mut tape = ltape.merge(rtape);
        lhs.device
            .forward(op, &lhs.storage, &rhs.storage, &mut out.storage)?;
        let phantom_out = out.clone();
        tape.try_alloc_grad(&lhs)?;
        tape.try_alloc_grad(&rhs)?;
        tape.try_alloc_grad(&out)?;
        tape.add_backward_op(move |grads| {
            let (grad_lhs, grad_rhs, grad_out) = grads.muts_and_ref(&lhs, &rhs, &phantom_out);
            lhs.device
                .backward(op, &lhs.storage, grad_lhs, &rhs.storage, grad_rhs, grad_out)?;
            Ok(())
        });
        Ok(out.put_tape(tape))
    }
}

#[cfg(test)]
mod tests {
    use super::*;
<<<<<<< HEAD
    use crate::{
        tensor::*,
        tensor_ops::*,
        tests::{assert_close, AssertClose, TestDevice},
    };
=======
    use crate::{tensor::*, tensor_ops::*, tests::*};
>>>>>>> 82a89242

    #[test]
    /// Produced by
    /// ```python
    /// q = torch.nn.Conv2d(1, 2, 2)
    /// x = torch.sample_normal(1, 2, 3, requires_grad=True)
    /// q(x).exp().mean().backward()
    /// ```
    fn test_conv2d_default_stride_and_padding() {
        let dev: TestDevice = Default::default();
        let weight = dev.tensor([
            [[[-0.04958433, -0.43007267], [0.01935136, 0.09778714]]],
            [[[0.44083858, -0.20507240], [-0.30017477, -0.10937047]]],
        ]);
        let bias = dev.tensor([0.36406237, -0.30981010]);
        let x = dev.tensor([[
            [-0.86713916, 0.52773184, -0.95238322],
            [-0.64531374, 0.77809018, -0.49099201],
        ]]);
        let result =
            x.trace().conv2d::<1, 0>(weight.clone()) + bias.trace().broadcast::<_, Axes2<1, 2>>();
        assert_close(
            &result.array(),
            &[[[0.24369538, 0.71453357]], [[-0.69169492, -0.06172103]]],
        );
        let g = result.exp().mean().backward();
        assert_close(
            &g.get(&x).array(),
            &[[
                [0.03936806, -0.08457474, -0.26788417],
                [-0.03140351, -0.04316529, 0.02424446],
            ]],
        );
        assert_close(
            &g.get(&weight).array(),
            &[
                [[[-0.00703794, -0.31814471], [0.19160703, -0.00260070]]],
                [[[0.01548620, -0.15778227], [0.10209797, -0.01799832]]],
            ],
        );
        assert_close(&g.get(&bias).array(), &[0.82979727, 0.36021793]);
    }

    #[test]
    /// Produced by
    /// ```python
    /// q = torch.nn.Conv2d(1, 2, 2, stride=2)
    /// x = torch.sample_normal(1, 2, 3, requires_grad=True)
    /// q(x).exp().mean().backward()
    /// ```
    fn test_conv2d_stride_2() {
        let dev: TestDevice = Default::default();
        let weight = dev.tensor([
            [[[0.44704646, -0.29563826], [0.29228759, -0.16575140]]],
            [[[-0.30488998, 0.25222939], [0.13279295, 0.38153177]]],
        ]);

        let bias = dev.tensor([-0.44699109, 0.38371694]);

        let x = dev.tensor([[
            [0.37100124, -0.59504986, -1.19781005],
            [-0.31547278, 0.58071911, 0.86612970],
        ]]);

        let result =
            x.trace().conv2d::<2, 0>(weight.clone()) + bias.trace().broadcast::<_, Axes2<1, 2>>();
        assert_close(&result.array(), &[[[-0.29368058]], [[0.30018353]]]);

        let g = result.exp().mean().backward();

        assert_close(
            &g.get(&x).array(),
            &[[[-0.03917716, 0.06006697, 0.], [0.19859464, 0.19576924, 0.]]],
        );

        assert_close(
            &g.get(&weight).array(),
            &[
                [[[0.13829342, -0.22180916], [-0.11759478, 0.21646728]]],
                [[[0.25044560, -0.40169036], [-0.21296094, 0.39201635]]],
            ],
        );

        assert_close(&g.get(&bias).array(), &[0.37275729, 0.67505330]);
    }

    #[test]
    fn test_conv2d_padding_1() {
        let dev: TestDevice = Default::default();
        #[rustfmt::skip]
        let weight = dev.tensor([
            [[[0.10215953, 0.06263646], [-0.04124039, -0.09729567]], [[-0.32656857, 0.24254093], [-0.27209827, 0.15361503]]],
            [[[0.03449896, 0.22931078], [-0.17652659, 0.08222872]],[[-0.06016779, 0.29082409], [-0.19154115, 0.13483226]]],
            [[[-0.14262493, 0.19654515], [0.15921101, 0.01759464]],[[0.16749159, 0.33096817], [0.28376505, -0.05524009]]],
        ]);

        let bias = dev.tensor([-0.22854491, 0.28763595, 0.20709404]);

        let x = dev.tensor([[[-0.32224107, -0.32800716]], [[-1.13570976, 0.93713200]]]);

        let result =
            x.trace().conv2d::<1, 1>(weight.clone()) + bias.trace().broadcast::<_, Axes2<1, 2>>();

        #[rustfmt::skip]
        assert_close(
            &result.array(),
            &[
                [[-0.37165433, 0.26964033, -0.47000977],[-0.52418506, 0.3161699, -0.56809187]],
                [[0.10800815, 0.66143924, 0.16603859],[-0.11654915, 0.5421771, 0.21993488]],
                [[0.26416105, -0.22402346, 0.420797],[-0.23212466, 0.3085245, 0.41083777]],
            ],
        );

        let g = result.exp().mean().backward();

        assert_close(
            &g.get(&x).array(),
            &[[[0.010052743, 0.038219165]], [[0.0013861917, 0.096129306]]],
        );

        #[rustfmt::skip]
        assert_close(
            &g.get(&weight).array(),
            &[
                [[[-0.03488452, -0.035597768], [-0.03483199, -0.036207683]],[[-0.05705857, 0.03406856], [-0.05008337, 0.024666183]]],
                [[[-0.053492695, -0.04727108], [-0.05620105, -0.055251926]],[[-0.04363727, 0.033381317], [-0.0607851, 0.030584559]]],
                [[[-0.051853612, -0.03900232], [-0.04206547, -0.037880093]],[[-0.0073834136, 0.0208545], [0.02886929, -0.040557314]]],
            ],
        );

        assert_close(&g.get(&bias).array(), &[0.28636602, 0.44933242, 0.40484178]);
    }

    #[test]
    fn test_conv2d_stride_3_padding_4() {
        let dev: TestDevice = Default::default();
        #[rustfmt::skip]
        let weight = dev.tensor([
            [[[-0.10252278, -0.14387409, -0.14627469],[0.28396228, -0.14590892, 0.29269591],[0.01090384, 0.14785287, 0.29242596]]],
            [[[-0.31163597, 0.13224581, -0.20954299],[0.27902845, -0.14735751, 0.14001134],[-0.05224654, 0.16499066, -0.13981307]]],
        ]);

        let bias = dev.tensor([-0.07123789, -0.17244765]);

        #[rustfmt::skip]
        let x = dev.tensor([[[0.69103152, 0.25624934],[-0.38448590, 0.03110456],[0.83753252, 0.53786588],[1.15540242, -0.54148245]]]);

        let result =
            x.trace().conv2d::<3, 4>(weight.clone()) + bias.trace().broadcast::<_, Axes2<1, 2>>();

        #[rustfmt::skip]
        assert_close(
            &result.array(),
            &[
                [[-0.07123789, -0.07123789, -0.07123789],[-0.07123789, -0.14481398, -0.07123789],[-0.07123789, -0.59748650, -0.07123789],[-0.07123789, -0.07123789, -0.07123789]],
                [[-0.17244765, -0.17244765, -0.17244765],[-0.17244765, -0.3061839, -0.17244765],[-0.17244765, -0.42046443, -0.17244765],[-0.17244765, -0.17244765, -0.17244765]],
            ],
        );

        let g = result.exp().mean().backward();

        #[rustfmt::skip]
        assert_close(
            &g.get(&x).array(),
            &[[[-0.009780421, 0.01484663],[0.010391434, 0.0062526874],[0.00032053515, -0.009087289],[-0.0073772445, 0.0105412705]]],
        );

        #[rustfmt::skip]
        assert_close(
            &g.get(&weight).array(),
            &[
                [[[0.0, 0.019200183, 0.012330416],[0.0, 0.051398464, -0.003175714],[0.0, -0.013860448, 0.0011212977]]],
                [[[0.0, 0.02291844, 0.01471829],[0.0, 0.05281557, -0.0069562597],[0.0, -0.011794927, 0.00095419877]]],
            ],
        );

        assert_close(&g.get(&bias).array(), &[0.44699076, 0.408709]);
    }

    #[test]
    fn test_batched_conv2d() {
        let dev: TestDevice = Default::default();
        let weight = dev.tensor([
            [[[0.05998272]], [[-0.07759511]]],
            [[[0.68307382]], [[-0.56570816]]],
            [[[0.31137520]], [[0.41600472]]],
        ]);

        let bias = dev.tensor([0.49647599, 0.15591705, -0.12342280]);

        #[rustfmt::skip]
        let x = dev.tensor([
            [[[-0.5396145, -2.43986344], [-0.01883135, -1.19915044]],[[-1.30589044, 2.05276346], [-0.20004864, 0.19919693]]],
            [[[-0.22305037, 0.63030297], [0.65323567, -0.68972057]],[[-0.50617385, -0.87281805], [0.30253950, -1.75082350]]],
            [[[1.65487242, 0.44441956], [-0.45107457, 1.41857898]],[[1.00477660, -0.16381662], [0.40009478, -0.57880658]]],
        ]);
        let result = x.trace().conv2d::<1, 0>(weight.clone())
            + bias.trace().broadcast::<_, Axes3<0, 2, 3>>();

        #[rustfmt::skip]
        result.array().assert_close(
            &[
                [[[0.56543916, 0.19084194], [0.51086920, 0.40909100]],[[0.52607340, -2.67195487], [0.25622299, -0.77587855]],[[-0.83470196, -0.02917651], [-0.21250761, -0.41394162]]],
                [[[0.52237344, 0.60200971], [0.51218325, 0.59096003]],[[0.28990385, 1.08022082], [0.43097615, 0.67524213]],[[-0.40344587, -0.29025853], [0.20583645, -1.06653547]]],
                [[[0.51777399, 0.53584486], [0.43837392, 0.62647879]],[[0.71790677, 0.55216080], [-0.37853706, 1.45234680]],[[0.80985522, -0.05319006], [-0.09743492, 0.07750125]]],
            ],
            1e-4,
        );
        let g = result.exp().mean().backward();

        #[rustfmt::skip]
        g.get(&x).array().assert_close(
            &[
                [[[0.03879637, 0.01172858], [0.03428607, 0.01695974]],[[-0.02537140, 0.00752865], [-0.01455240, -0.00283930]]],
                [[[0.03394239, 0.06539788], [0.04260371, 0.04326087]],[[-0.01691348, -0.04157412], [-0.01358072, -0.03078515]]],
                [[[0.06113625, 0.04400696], [0.02342399, 0.09354331]],[[-0.00986115, -0.02002173], [-0.00362044, -0.05869440]]],
            ],
            1e-4,
        );

        #[rustfmt::skip]
        assert_close(
            &g.get(&weight).array(),
            &[[[[0.01032944]], [[-0.11132676]]],[[[0.26300028]], [[-0.24666277]]],[[[0.07612189]], [[0.05598290]]]],
        );

        assert_close(&g.get(&bias).array(), &[0.55381978, 0.55677116, 0.30686682]);
    }

    #[test]
    fn test_conv2d_s4p3k2() {
        let dev = TestDevice::seed_from_u64(432);

        let weight = dev.sample_normal::<Rank4<3, 5, 2, 2>>();
        let bias = dev.sample_normal::<Rank1<3>>();
        let x = dev.sample_normal::<Rank3<5, 7, 6>>();

        let out = x.conv2d::<4, 3>(weight);
        let out = out + bias.broadcast::<_, Axes2<1, 2>>();

        #[rustfmt::skip]
        assert_close(&out.array(), &[
            [[-0.57176435, -0.57176435, -0.57176435],[-0.57176435, 1.0759051, 1.4307989],[-0.57176435, -0.86296344, -1.8794353]],
            [[0.29306656, 0.29306656, 0.29306656],[0.29306656, 0.9771965, 1.467767],[0.29306656, -6.367015, -2.3370528]],
            [[-0.19717735, -0.19717735, -0.19717735],[-0.19717735, 1.3412137, 2.9476144],[-0.19717735, 4.247249, -2.1779637]],
        ]);
    }
}<|MERGE_RESOLUTION|>--- conflicted
+++ resolved
@@ -6,11 +6,7 @@
 use crate::{
     gradients::Tape,
     shapes::*,
-<<<<<<< HEAD
-    tensor::{DeviceStorage, HasErr, PutTape, SplitTape, Tensor},
-=======
     tensor::{DeviceStorage, HasErr, PutTape, SplitTape, Tensor, ZerosTensor},
->>>>>>> 82a89242
 };
 
 #[repr(C)]
@@ -204,15 +200,7 @@
 #[cfg(test)]
 mod tests {
     use super::*;
-<<<<<<< HEAD
-    use crate::{
-        tensor::*,
-        tensor_ops::*,
-        tests::{assert_close, AssertClose, TestDevice},
-    };
-=======
     use crate::{tensor::*, tensor_ops::*, tests::*};
->>>>>>> 82a89242
 
     #[test]
     /// Produced by
