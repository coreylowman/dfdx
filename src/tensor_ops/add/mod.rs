--- conflicted
+++ resolved
@@ -94,17 +94,10 @@
         let b = dev.tensor(1.0f64).to_dtype::<TestDtype>();
 
         let r = a.leaky_trace() + b.clone();
-<<<<<<< HEAD
-        assert_eq!(r.array(), test_dtype!(2.0));
-        let g = r.backward();
-        assert_eq!(g.get(&a).array(), test_dtype!(1.0));
-        assert_eq!(g.get(&b).array(), test_dtype!(1.0));
-=======
         assert_close_to_literal!(r, 2.0);
         let g = r.backward();
         assert_close_to_literal!(g.get(&a), 1.0);
         assert_close_to_literal!(g.get(&b), 1.0);
->>>>>>> 8b906d98
     }
 
     #[test]
@@ -114,17 +107,10 @@
         let b = dev.tensor([1.0f64, -1.0, 0.0]).to_dtype::<TestDtype>();
 
         let r = a.leaky_trace() + b.clone();
-<<<<<<< HEAD
-        assert_eq!(r.array(), test_dtype!([2.0, 1.0, 3.0]));
-        let g = r.mean().backward();
-        assert_eq!(g.get(&a).array(), test_dtype!([1.0 / 3.0; 3]));
-        assert_eq!(g.get(&b).array(), test_dtype!([1.0 / 3.0; 3]));
-=======
         assert_close_to_literal!(r, [2.0, 1.0, 3.0]);
         let g = r.mean().backward();
         assert_close_to_literal!(g.get(&a), [1.0 / 3.0; 3]);
         assert_close_to_literal!(g.get(&b), [1.0 / 3.0; 3]);
->>>>>>> 8b906d98
     }
 
     #[test]
@@ -138,20 +124,10 @@
             .to_dtype::<TestDtype>();
 
         let r = a.leaky_trace() + b.clone();
-<<<<<<< HEAD
-        assert_eq!(
-            r.array(),
-            test_dtype!([[1.1769, 0.5552, 0.5259], [1.3917, 1.0692, 0.873]])
-        );
-        let g = r.mean().backward();
-        assert_eq!(g.get(&a).array(), test_dtype!([[1.0 / 6.0; 3]; 2]));
-        assert_eq!(g.get(&b).array(), test_dtype!([[1.0 / 6.0; 3]; 2]));
-=======
         assert_close_to_literal!(r, [[1.1769, 0.5552, 0.5259], [1.3917, 1.0692, 0.873]]);
         let g = r.mean().backward();
         assert_close_to_literal!(g.get(&a), [[1.0 / 6.0; 3]; 2]);
         assert_close_to_literal!(g.get(&b), [[1.0 / 6.0; 3]; 2]);
->>>>>>> 8b906d98
     }
 
     #[test]
@@ -168,115 +144,67 @@
         let b2 = b.broadcast::<Rank3<2, 3, 4>, _>();
 
         let r = a2.leaky_trace() + b2.clone();
-<<<<<<< HEAD
-        assert_eq!(
-            r.array(),
-            test_dtype!([
-=======
         assert_close_to_literal!(
             r,
             [
->>>>>>> 8b906d98
                 [[1.1769; 4], [0.5552; 4], [0.5259; 4]],
                 [[1.3917; 4], [1.0692; 4], [0.873; 4]]
-            ])
+            ]
         );
         let g = r.mean().backward();
-<<<<<<< HEAD
-        assert_eq!(g.get(&a2).array(), test_dtype!([[[1.0 / 6.0; 4]; 3]; 2]));
-        assert_eq!(g.get(&b2).array(), test_dtype!([[[1.0 / 6.0; 4]; 3]; 2]));
-=======
         assert_close_to_literal!(g.get(&a2), [[[1.0 / 6.0; 4]; 3]; 2]);
         assert_close_to_literal!(g.get(&b2), [[[1.0 / 6.0; 4]; 3]; 2]);
->>>>>>> 8b906d98
     }
 
     #[test]
     fn test_add_broadcast_top() {
         let dev: TestDevice = Default::default();
-        let a = dev.tensor(test_dtype!([
-            [0.6570, 0.1708, 0.1500],
+        let a = dev.tensor([
+            [0.6570f64, 0.1708, 0.1500],
             [0.5658, 0.7010, 0.8342]
-        ]));
-        let b = dev.tensor(test_dtype!([
-            [0.5199, 0.3844, 0.3759],
+        ]).to_dtype::<TestDtype>();
+        let b = dev.tensor([
+            [0.5199f64, 0.3844, 0.3759],
             [0.8259, 0.3682, 0.0388]
-        ]));
+        ]).to_dtype::<TestDtype>();
 
         let a2 = a.broadcast::<Rank3<4, 2, 3>, _>();
         let b2 = b.broadcast::<Rank3<4, 2, 3>, _>();
 
         let r = a2.leaky_trace() + b2.clone();
-<<<<<<< HEAD
-        assert_eq!(
-            r.array(),
-            test_dtype!([[[1.1769, 0.5552, 0.5259], [1.3917, 1.0692, 0.873]]; 4])
-        );
-        let g = r.mean().backward();
-        assert_eq!(g.get(&a2).array(), test_dtype!([[[1.0 / 6.0; 3]; 2]; 4]));
-        assert_eq!(g.get(&b2).array(), test_dtype!([[[1.0 / 6.0; 3]; 2]; 4]));
-=======
         assert_close_to_literal!(r, [[[1.1769, 0.5552, 0.5259], [1.3917, 1.0692, 0.873]]; 4]);
         let g = r.mean().backward();
         assert_close_to_literal!(g.get(&a2), [[[1.0 / 6.0; 3]; 2]; 4]);
         assert_close_to_literal!(g.get(&b2), [[[1.0 / 6.0; 3]; 2]; 4]);
->>>>>>> 8b906d98
     }
 
     #[test]
     fn test_scalar_add_0d() {
         let dev: TestDevice = Default::default();
-<<<<<<< HEAD
-        let x: Tensor<(), TestDtype, Cpu> = dev.zeros();
-        let r = x.leaky_trace() + test_dtype!(1.0);
-        assert_eq!(r.array(), test_dtype!(1.0));
-        let g = r.exp().backward();
-        assert_eq!(g.get(&x).array(), test_dtype!(1.0f64).exp());
-=======
-        let x: Tensor<_, TestDtype, _> = dev.tensor(0.0);
+        let x: Tensor<(), TestDtype, _> = dev.zeros();
         let r = x.leaky_trace() + 1.0;
         assert_close_to_literal!(r, 1.0);
         let g = r.exp().backward();
         assert_close_to_literal!(g.get(&x), f64::exp(1.0));
->>>>>>> 8b906d98
     }
 
     #[test]
     fn test_scalar_add_1d() {
         let dev: TestDevice = Default::default();
-<<<<<<< HEAD
-        let x = dev.tensor(test_dtype!([0.0, 1.0, 2.0]));
-        let r = x.leaky_trace() + test_dtype!(0.5);
-        assert_eq!(r.array(), test_dtype!([0.5, 1.5, 2.5]));
-        let g = r.exp().sum().backward();
-        assert_close(
-            &g.get(&x).array(),
-            &test_dtype!([1.6487212, 4.481689, 12.182494]),
-        );
-=======
-        let x: Tensor<_, TestDtype, _> = dev.tensor([0.0, 1.0, 2.0]);
+        let x = dev.tensor([0.0, 1.0, 2.0]).to_dtype::<TestDtype>();
         let r = x.leaky_trace() + 0.5;
         assert_close_to_literal!(r, [0.5, 1.5, 2.5]);
         let g = r.exp().sum().backward();
         assert_close_to_literal!(g.get(&x), [1.6487212, 4.481689, 12.182494]);
->>>>>>> 8b906d98
     }
 
     #[test]
     fn test_scalar_add_2d() {
         let dev: TestDevice = Default::default();
-<<<<<<< HEAD
-        let x: Tensor<Rank2<3, 2>, TestDtype, _> = dev.zeros();
-        let r = x.leaky_trace() + test_dtype!(0.5);
-        assert_eq!(r.array(), test_dtype!([[0.5; 2]; 3]));
-        let g = r.exp().sum().backward();
-        assert_close(&g.get(&x).array(), &test_dtype!([[1.6487212; 2]; 3]));
-=======
-        let x: Tensor<_, TestDtype, _> = dev.tensor([[0.0; 2]; 3]);
+        let x = dev.tensor([[0.0; 2]; 3]).to_dtype::<TestDtype>();
         let r = x.leaky_trace() + 0.5;
         assert_close_to_literal!(r, [[0.5; 2]; 3]);
         let g = r.exp().sum().backward();
         assert_close_to_literal!(g.get(&x), [[1.6487212; 2]; 3]);
->>>>>>> 8b906d98
     }
 }