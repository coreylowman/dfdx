--- conflicted
+++ resolved
@@ -90,11 +90,7 @@
 
 #[cfg(test)]
 mod tests {
-<<<<<<< HEAD
-    use crate::{shapes::Rank3, tensor::*, tensor_ops::*, tests::*};
-=======
     use crate::{shapes::*, tensor::*, tensor_ops::*, tests::*};
->>>>>>> 96a90080
 
     #[test]
     fn test_add_0d() {
@@ -148,13 +144,8 @@
         let b: Tensor<_, TestDtype, _> =
             dev.tensor([[0.5199, 0.3844, 0.3759], [0.8259, 0.3682, 0.0388]]);
 
-<<<<<<< HEAD
         let a2 = a.broadcast::<Rank3<2, 3, 4>, _>();
         let b2 = b.broadcast::<Rank3<2, 3, 4>, _>();
-=======
-        let a2: Tensor<Rank3<2, 3, 4>, f32, TestDevice> = a.broadcast();
-        let b2: Tensor<Rank3<2, 3, 4>, f32, TestDevice> = b.broadcast();
->>>>>>> 96a90080
 
         let r = a2.trace() + b2.clone();
         assert_eq!(
@@ -177,13 +168,8 @@
         let b: Tensor<_, TestDtype, _> =
             dev.tensor([[0.5199, 0.3844, 0.3759], [0.8259, 0.3682, 0.0388]]);
 
-<<<<<<< HEAD
         let a2 = a.broadcast::<Rank3<4, 2, 3>, _>();
         let b2 = b.broadcast::<Rank3<4, 2, 3>, _>();
-=======
-        let a2: Tensor<Rank3<4, 2, 3>, f32, TestDevice> = a.broadcast();
-        let b2: Tensor<Rank3<4, 2, 3>, f32, TestDevice> = b.broadcast();
->>>>>>> 96a90080
 
         let r = a2.trace() + b2.clone();
         assert_eq!(
