--- conflicted
+++ resolved
@@ -25,7 +25,7 @@
                 }
         
                 let numel = inp.data.len();
-                let mut storage = self.dev.alloc_zeros_async::<$TypeName>(numel)?;
+                let mut storage = unsafe { self.dev.alloc_async::<$TypeName>(numel) }?;
         
                 let inp_dims: CudaSlice<usize> = self.dev.take_async(inp.shape.concrete().into())?;
                 let dst_dims: CudaSlice<usize> = self.dev.take_async(dst.concrete().into())?;
@@ -89,70 +89,5 @@
     };
 }
 
-<<<<<<< HEAD
 impl_reshape!(f32, "reshape_to_forward_f32", "reshape_to_backward_f32");
-impl_reshape!(f64, "reshape_to_forward_f64", "reshape_to_backward_f64");
-=======
-        let numel = inp.data.len();
-        let mut storage = unsafe { self.dev.alloc_async::<f32>(numel) }?;
-
-        let inp_dims: CudaSlice<usize> = self.dev.take_async(inp.shape.concrete().into())?;
-        let dst_dims: CudaSlice<usize> = self.dev.take_async(dst.concrete().into())?;
-        let inp_strides: CudaSlice<usize> = self.dev.take_async(inp.strides.into())?;
-        let dst_strides: CudaSlice<usize> = self.dev.take_async(dst.strides().into())?;
-
-        let fwd_fn = self.dev.get_func(MODULE_NAME, FWD_FN_NAME).unwrap();
-        let cfg = LaunchConfig::for_num_elems(numel as u32);
-        let params = (
-            numel,             // const size_t numel,
-            inp.data.as_ref(), // const float *inp,
-            Src::NUM_DIMS,     // const size_t inp_num_dims,
-            &inp_dims,         // const size_t *inp_dims,
-            &inp_strides,      // const size_t *inp_strides,
-            &mut storage,      // float *out
-            Dst::NUM_DIMS,     // const size_t out_num_dims,
-            &dst_dims,         // const size_t *out_dims,
-            &dst_strides,      // const size_t *out_strides,
-        );
-        unsafe { fwd_fn.launch_async(cfg, params) }?;
-
-        Ok(CudaArray {
-            data: Arc::new(storage),
-            shape: dst,
-            strides: dst.strides(),
-        })
-    }
-
-    fn backward<Src: Shape, Dst: Shape>(
-        &self,
-        grad_inp: &mut Self::Storage<Src, f32>,
-        grad_out: &Self::Storage<Dst, f32>,
-    ) -> Result<(), Self::Err>
-    where
-        Src: HasSameNumelAs<Dst>,
-    {
-        let bwd_fn = self.dev.get_func(MODULE_NAME, BWD_FN_NAME).unwrap();
-        let numel = grad_inp.data.len();
-
-        let inp_dims: CudaSlice<usize> = self.dev.take_async(grad_inp.shape.concrete().into())?;
-        let out_dims: CudaSlice<usize> = self.dev.take_async(grad_out.shape.concrete().into())?;
-        let inp_strides: CudaSlice<usize> = self.dev.take_async(grad_inp.strides.into())?;
-        let out_strides: CudaSlice<usize> = self.dev.take_async(grad_out.strides.into())?;
-
-        let cfg = LaunchConfig::for_num_elems(numel as u32);
-        let params = (
-            numel,                             // const size_t numel,
-            Arc::make_mut(&mut grad_inp.data), // float *grad_inp,
-            Src::NUM_DIMS,                     // const size_t inp_num_dims,
-            &inp_dims,                         // const size_t *inp_dims,
-            &inp_strides,                      // const size_t *inp_strides,
-            grad_out.data.as_ref(),            // const float *grad_out,
-            Dst::NUM_DIMS,                     // const size_t out_num_dims,
-            &out_dims,                         // const size_t *out_dims,
-            &out_strides,                      // const size_t *out_strides
-        );
-        unsafe { bwd_fn.launch_async(cfg, params) }?;
-        Ok(())
-    }
-}
->>>>>>> 96a90080
+impl_reshape!(f64, "reshape_to_forward_f64", "reshape_to_backward_f64");