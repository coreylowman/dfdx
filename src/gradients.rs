//! Implementations of [OwnedTape], [NoneTape], and generic Nd array containers via [Gradients].
#![allow(clippy::type_complexity)]

use std::collections::HashMap;
use std::{boxed::Box, vec::Vec};

use crate::shapes::{Shape, Unit};
use crate::tensor::{
    storage_traits::{AllocGrad, DeviceStorage},
    Tensor,
};
use crate::unique_id::{unique_id, UniqueId};

/// A generic container for keeping gradients of tensors keyed by the
/// tensor's [UniqueId].
///
/// You can:
/// 1. Insert array values into it
/// 2. Remove entries
/// 3. Access references to arrays
/// 4. Access mutable references to arrays
#[derive(Clone, Debug)]
pub struct Gradients<E: Unit, D: DeviceStorage> {
    gradient_by_id: HashMap<UniqueId, D::Vec<E>>,
}

impl<E: Unit, D: DeviceStorage> Default for Gradients<E, D> {
    fn default() -> Self {
        Self {
            gradient_by_id: Default::default(),
        }
    }
}

impl<E: Unit, D: DeviceStorage> Gradients<E, D> {
    /// Retrieves mutable gradient for `t`, allocating one if it isn't present.
    pub(crate) fn get_or_alloc_mut<S: Shape>(
        &mut self,
        t: &Tensor<S, E, D>,
    ) -> Result<&mut D::Vec<E>, D::Err> {
        self.try_alloc_for(t)?;
        Ok(self.get_mut(t))
    }

    /// Inserts a gradient for `t`
    pub(crate) fn try_alloc_for<S: Shape>(&mut self, t: &Tensor<S, E, D>) -> Result<(), D::Err> {
        if let std::collections::hash_map::Entry::Vacant(e) = self.gradient_by_id.entry(t.id) {
            e.insert(t.try_alloc_grad()?);
        }
        Ok(())
    }

    /// Drops all gradients except for the ids specified in the parameter.
    pub fn retain(&mut self, ids: &[UniqueId]) {
        self.gradient_by_id.retain(|k, _| ids.contains(k));
    }

    /// Removes and returns the data associated with `t.id()`.
<<<<<<< HEAD
    pub(crate) fn remove<S: Shape, T>(&mut self, t: &Tensor<S, E, D, T>) -> Option<D::Vec<E>> {
        self.gradient_by_id.remove_entry(&t.id).map(|(_, v)| v)
=======
    ///
    /// **Panics** if data associated with `t` is not found. This indicates an unrecoverable bug.
    pub(crate) fn get_ref_checked<S: Shape, T>(
        &self,
        t: &Tensor<S, E, D, T>,
    ) -> Option<&D::Vec<E>> {
        self.gradient_by_id.get(&t.id)
>>>>>>> 93dfe9dc
    }

    /// Returns a mutable reference to the data associated with `t`.
    ///
    /// **Panics** if data associated with `t` is not found. This indicates an unrecoverable bug.
    pub(crate) fn get_mut<S: Shape, T>(&mut self, t: &Tensor<S, E, D, T>) -> &mut D::Vec<E> {
        self.gradient_by_id.get_mut(&t.id).unwrap()
    }

    /// Returns a mutable reference to the data associated with `t`.
    ///
    /// **Panics** if data associated with `t` is not found. This indicates an unrecoverable bug.
    pub(crate) fn get_ref<S: Shape, T>(&mut self, t: &Tensor<S, E, D, T>) -> &D::Vec<E> {
        self.gradient_by_id.get(&t.id).unwrap()
    }

    /// Clones the gradient and transforms it into a tensor.
    ///
    /// # Panics
    /// If no data is associated with `t` yet, this will panic due to an unwrap()
    /// on a .get() to the underlying hashmap.
    pub fn get<S: Shape, T>(&self, t: &Tensor<S, E, D, T>) -> Tensor<S, E, D> {
        let buf = self.gradient_by_id.get(&t.id).unwrap().clone();
        Tensor {
            id: unique_id(),
            data: std::sync::Arc::new(buf),
            shape: t.shape,
            strides: t.strides,
            device: t.device.clone(),
            tape: Default::default(),
        }
    }

    /// Borrows a pair of a gradients `(&mut L, &R)`.
    /// `l` is the gradient to update, and `r` is the gradient to backprop.
    ///
    /// **Panics** if `l` and `r` have the same id.
    pub(crate) fn mut_and_ref<L: Shape, R: Shape>(
        &mut self,
        l: &Tensor<L, E, D>,
        r: &Tensor<R, E, D>,
    ) -> (&mut D::Vec<E>, &D::Vec<E>) {
        assert_ne!(l.id, r.id);
        let l_ptr = self.get_mut(l) as *mut _;
        let r_ptr = self.get_ref(r) as *const _;
        let l_ref = unsafe { &mut *l_ptr };
        let r_ref = unsafe { &*r_ptr };
        (l_ref, r_ref)
    }

    /// Borrows a triplet of gradients `(&mut L1, &mut L2, &R)`.
    pub(crate) fn muts_and_ref<L1: Shape, L2: Shape, R: Shape>(
        &mut self,
        l1: &Tensor<L1, E, D>,
        l2: &Tensor<L2, E, D>,
        r: &Tensor<R, E, D>,
    ) -> (&mut D::Vec<E>, &mut D::Vec<E>, &D::Vec<E>) {
        assert_ne!(l1.id, l2.id);
        assert_ne!(l1.id, r.id);
        assert_ne!(l2.id, r.id);
        let l1_ptr = self.get_mut(l1) as *mut _;
        let l2_ptr = self.get_mut(l2) as *mut _;
        let r_ptr = self.get_ref(r) as *const _;
        let l1_ref = unsafe { &mut *l1_ptr };
        let l2_ref = unsafe { &mut *l2_ptr };
        let r_ref = unsafe { &*r_ptr };
        (l1_ref, l2_ref, r_ref)
    }

    #[inline]
    pub(crate) fn many_and_ref<L: Shape, R: Shape>(
        &mut self,
        ls: &Vec<Tensor<L, E, D>>,
        r: &Tensor<R, E, D>,
    ) -> (Vec<&mut D::Vec<E>>, &D::Vec<E>) {
        for i in 0..ls.len() {
            assert_ne!(ls[i].id, r.id);
            for j in (i + 1)..ls.len() {
                assert_ne!(ls[i].id, ls[j].id);
            }
        }
        let l_refs: Vec<&mut D::Vec<E>> = ls
            .iter()
            .map(|l| {
                let l_ptr = self.get_mut(l) as *mut D::Vec<E>;
                unsafe { &mut *l_ptr }
            })
            .collect();
        let r_ptr = self.get_ref(r) as *const _;
        let r_ref = unsafe { &*r_ptr };
        (l_refs, r_ref)
    }
}

/// Contains a [Gradients] and list of backward operations.
pub struct OwnedTape<E: Unit, D: DeviceStorage> {
    /// A list of (Time, BackwardOp) pairs. The Time is used to ensure operations
    /// from merged tapes are executed in the correct order.
    pub(crate) operations: Vec<(UniqueId, BackwardOp<E, D, D::Err>)>,
    pub(crate) gradients: Gradients<E, D>,
}

impl<E: Unit, D: DeviceStorage> Default for OwnedTape<E, D> {
    fn default() -> Self {
        Self {
            operations: Default::default(),
            gradients: Default::default(),
        }
    }
}

impl<E: Unit, D: DeviceStorage> std::fmt::Debug for OwnedTape<E, D> {
    fn fmt(&self, f: &mut std::fmt::Formatter<'_>) -> std::fmt::Result {
        f.debug_struct("OwnedTape")
            .field("num_operations", &self.operations.len())
            .field("gradients", &self.gradients)
            .finish()
    }
}

impl<E: Unit, D: DeviceStorage> OwnedTape<E, D> {
    /// Compute the [Gradients]! This just runs all the operations on a new [Gradients] struct.
    ///
    /// Note that this method takes ownership of self, so it can't be called twice!
    pub(crate) fn execute(mut self) -> Result<Gradients<E, D>, D::Err> {
        // We must ensure that the operations are sorted in execution time order.
        // Otherwise an backward operation may not be executed in the right order
        // if multiple tapes were merged together.
        self.operations.sort_by_key(|(k, _)| *k);
        for (_, operation) in self.operations.drain(..).rev() {
            (operation)(&mut self.gradients)?;
        }
        Ok(self.gradients)
    }
}

type BackwardOp<E, D, Err> = Box<dyn FnOnce(&mut Gradients<E, D>) -> Result<(), Err>>;

/// Contains nothing. When [Tape::add_backward_op] is called, this struct does nothing.
#[derive(Default, Debug, Clone, Copy)]
pub struct NoneTape;

/// Something that can track backward operations.
pub trait Tape<E: Unit, D: DeviceStorage>: Default + Merge<Self> + Merge<NoneTape> {
    /// Whether this object is currently tracking gradients. This is known at compile time.
    const OWNS_TAPE: bool;
    fn add_backward_op<F>(&mut self, operation: F)
    where
        F: 'static + FnOnce(&mut Gradients<E, D>) -> Result<(), D::Err>;
    fn try_alloc_grad<S: Shape>(&mut self, t: &Tensor<S, E, D>) -> Result<(), D::Err>;
}

impl<E: Unit, D: DeviceStorage> Tape<E, D> for OwnedTape<E, D> {
    const OWNS_TAPE: bool = true;
    fn add_backward_op<F>(&mut self, operation: F)
    where
        F: 'static + FnOnce(&mut Gradients<E, D>) -> Result<(), D::Err>,
    {
        self.operations.push((unique_id(), Box::new(operation)));
    }
    fn try_alloc_grad<S: Shape>(&mut self, t: &Tensor<S, E, D>) -> Result<(), D::Err> {
        self.gradients.try_alloc_for(t)
    }
}

impl<E: Unit, D: DeviceStorage> Tape<E, D> for NoneTape {
    const OWNS_TAPE: bool = false;
    fn add_backward_op<F>(&mut self, _: F)
    where
        F: 'static + FnOnce(&mut Gradients<E, D>) -> Result<(), D::Err>,
    {
    }
    fn try_alloc_grad<S: Shape>(&mut self, _: &Tensor<S, E, D>) -> Result<(), D::Err> {
        Ok(())
    }
}

/// Combine two things
pub trait Merge<T: ?Sized> {
    /// Merges `T` into `self`
    fn merge(self, other: T) -> Self;
}

impl Merge<NoneTape> for NoneTape {
    fn merge(self, _: NoneTape) -> Self {
        self
    }
}

impl<E: Unit, D: DeviceStorage> Merge<NoneTape> for OwnedTape<E, D> {
    fn merge(self, _: NoneTape) -> Self {
        self
    }
}

impl<E: Unit, D: DeviceStorage> Merge<OwnedTape<E, D>> for OwnedTape<E, D> {
    fn merge(mut self, mut other: Self) -> Self {
        self.gradients
            .gradient_by_id
            .extend(other.gradients.gradient_by_id.drain());
        self.operations.append(&mut other.operations);
        self
    }
}<|MERGE_RESOLUTION|>--- conflicted
+++ resolved
@@ -55,19 +55,12 @@
         self.gradient_by_id.retain(|k, _| ids.contains(k));
     }
 
-    /// Removes and returns the data associated with `t.id()`.
-<<<<<<< HEAD
-    pub(crate) fn remove<S: Shape, T>(&mut self, t: &Tensor<S, E, D, T>) -> Option<D::Vec<E>> {
-        self.gradient_by_id.remove_entry(&t.id).map(|(_, v)| v)
-=======
-    ///
-    /// **Panics** if data associated with `t` is not found. This indicates an unrecoverable bug.
+    /// Returns a reference to the underlying gradient if found.
     pub(crate) fn get_ref_checked<S: Shape, T>(
         &self,
         t: &Tensor<S, E, D, T>,
     ) -> Option<&D::Vec<E>> {
         self.gradient_by_id.get(&t.id)
->>>>>>> 93dfe9dc
     }
 
     /// Returns a mutable reference to the data associated with `t`.
