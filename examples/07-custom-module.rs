--- conflicted
+++ resolved
@@ -1,17 +1,11 @@
 //! Demonstrates how to build a custom [nn::Module] without using tuples
 
 use dfdx::{
-<<<<<<< HEAD
     nn::modules::{Linear, Module, ModuleVisitor, ReLU, TensorCollection},
     prelude::BuildModule,
     shapes::{Dtype, Rank1, Rank2},
-    tensor::{SampleTensor, Tape, Tensor},
+    tensor::{SampleTensor, Tape, Tensor, Trace},
     tensor_ops::Device,
-=======
-    nn::modules::{BuildModule, Linear, Module, ReLU},
-    shapes::{Rank1, Rank2},
-    tensor::{HasErr, SampleTensor, Tape, Tensor, Trace},
->>>>>>> 96af2ae6
 };
 
 #[cfg(not(feature = "cuda"))]
